<?xml version="1.0" ?>
<!--
  Demo of models being downloaded from http://app.ignitionrobotics.org/
-->
<sdf version="1.6">
  <world name="shapes">
    <plugin
      filename="libignition-gazebo-physics-system.so"
      name="ignition::gazebo::systems::Physics">
    </plugin>
    <plugin
      filename="libignition-gazebo-scene-broadcaster-system.so"
      name="ignition::gazebo::systems::SceneBroadcaster">
    </plugin>

    <light type="directional" name="sun">
      <cast_shadows>true</cast_shadows>
      <pose>0 0 10 0 0 0</pose>
      <diffuse>0.8 0.8 0.8 1</diffuse>
      <specular>0.2 0.2 0.2 1</specular>
      <attenuation>
        <range>1000</range>
        <constant>0.9</constant>
        <linear>0.01</linear>
        <quadratic>0.001</quadratic>
      </attenuation>
      <direction>-0.5 0.1 -0.9</direction>
    </light>

    <model name="ground_plane">
      <static>true</static>
      <link name="link">
        <collision name="collision">
          <geometry>
            <plane>
              <normal>0 0 1</normal>
            </plane>
          </geometry>
        </collision>
        <visual name="visual">
          <geometry>
            <plane>
              <normal>0 0 1</normal>
              <size>100 100</size>
            </plane>
          </geometry>
          <material>
            <ambient>0.8 0.8 0.8 1</ambient>
            <diffuse>0.8 0.8 0.8 1</diffuse>
            <specular>0.8 0.8 0.8 1</specular>
          </material>
        </visual>
      </link>
    </model>

    <!-- Included model without meshes -->
    <include>
      <name>Double pendulum</name>
      <pose>-3 0 0 0 0 0</pose>
      <uri>https://fuel.ignitionrobotics.org/1.0/OpenRobotics/models/Double pendulum with base</uri>
    </include>

    <!-- Included model with meshes -->
    <include>
      <pose>3 -1 0 0 0 0</pose>
      <uri>https://fuel.ignitionrobotics.org/1.0/OpenRobotics/models/Backpack</uri>
    </include>

    <!-- Included model with meshes using relative paths -->
    <include>
      <name>Gazebo (relative paths)</name>
      <pose>2 5 0 0 0 0</pose>
      <uri>https://fuel.ignitionrobotics.org/1.0/OpenRobotics/models/Gazebo - relative paths</uri>
    </include>

    <!-- Included actor with meshes using relative paths -->
    <include>
<<<<<<< HEAD
      <name>Actor Test</name>
      <pose>0 0 0 0 0 0</pose>
      <uri>https://fuel.ignitionrobotics.org/1.0/chapulina/models/actor - relative paths</uri>
=======
      <uri>https://fuel.ignitionrobotics.org/1.0/OpenRobotics/models/actor - relative paths</uri>
>>>>>>> 2f4c5376
    </include>

    <!-- Model with meshes -->
    <model name="Radio">
      <pose>3 -1.5 0 0 0 0</pose>
      <static>true</static>
      <link name="link">
        <collision name="collision">
          <geometry>
            <mesh>
              <uri>https://fuel.ignitionrobotics.org/1.0/OpenRobotics/models/Radio/4/files/meshes/Radio.dae</uri>
            </mesh>
          </geometry>
        </collision>
        <visual name="visual">
          <geometry>
            <mesh>
              <uri>https://fuel.ignitionrobotics.org/1.0/OpenRobotics/models/Radio/4/files/meshes/Radio.dae</uri>
            </mesh>
          </geometry>
        </visual>
      </link>
    </model>

  </world>
</sdf><|MERGE_RESOLUTION|>--- conflicted
+++ resolved
@@ -75,13 +75,9 @@
 
     <!-- Included actor with meshes using relative paths -->
     <include>
-<<<<<<< HEAD
       <name>Actor Test</name>
       <pose>0 0 0 0 0 0</pose>
-      <uri>https://fuel.ignitionrobotics.org/1.0/chapulina/models/actor - relative paths</uri>
-=======
       <uri>https://fuel.ignitionrobotics.org/1.0/OpenRobotics/models/actor - relative paths</uri>
->>>>>>> 2f4c5376
     </include>
 
     <!-- Model with meshes -->
