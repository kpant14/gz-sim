--- conflicted
+++ resolved
@@ -2,7 +2,7 @@
 
 DIR="$( cd "$( dirname "${BASH_SOURCE[0]}" )" >/dev/null 2>&1 && pwd )"
 
-ign-gazebo -v 4 --network-role=primary --network-secondaries=3 -f $DIR/primary.sdf
+ign-gazebo -v 4 -z 100000000 --network-role=primary --network-secondaries=3 -f $DIR/primary.sdf
 
 # Ignition Gazebo 1.x.x and 2.x.x support using environment variables to
 # configure distributed simulation. This capability is deprecated in
@@ -13,7 +13,3 @@
 # export IGN_GAZEBO_NETWORK_SECONDARIES=3
 # ign-gazebo -v 4 --distributed -f $DIR/primary.sdf
 
-<<<<<<< HEAD
-ign-gazebo -v 4 -z 100000000 --distributed -f $DIR/primary.sdf
-=======
->>>>>>> 5ed5f827
