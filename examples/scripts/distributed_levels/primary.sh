#!/usr/bin/env bash

DIR="$( cd "$( dirname "${BASH_SOURCE[0]}" )" >/dev/null 2>&1 && pwd )"

<<<<<<< HEAD
ign-gazebo -v 4 -z 100000000 --levels --network-role=primary --network-secondaries=2 -f $DIR/primary.sdf
=======
# --levels is implied by --network-role
ign-gazebo -v 4 -z 100000000 --network-role=primary --network-secondaries=2 -f $DIR/primary.sdf
>>>>>>> 0a403979

# Ignition Gazebo 1.x.x and 2.x.x support using environment variables to
# configure distributed simulation. This capability is deprecated in
# version 2.x.x, and removed in verion 3.x.x of Inition Gazebo. Please use the
# --network-role and --network-secondaries command line options instead.

# export IGN_GAZEBO_NETWORK_ROLE="PRIMARY"
# export IGN_GAZEBO_NETWORK_SECONDARIES=3
# ign-gazebo -v 4 --distributed -f $DIR/primary.sdf

<|MERGE_RESOLUTION|>--- conflicted
+++ resolved
@@ -2,12 +2,8 @@
 
 DIR="$( cd "$( dirname "${BASH_SOURCE[0]}" )" >/dev/null 2>&1 && pwd )"
 
-<<<<<<< HEAD
-ign-gazebo -v 4 -z 100000000 --levels --network-role=primary --network-secondaries=2 -f $DIR/primary.sdf
-=======
 # --levels is implied by --network-role
 ign-gazebo -v 4 -z 100000000 --network-role=primary --network-secondaries=2 -f $DIR/primary.sdf
->>>>>>> 0a403979
 
 # Ignition Gazebo 1.x.x and 2.x.x support using environment variables to
 # configure distributed simulation. This capability is deprecated in
