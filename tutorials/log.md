\page log Logging

Ignition records two types of information to files:

* Console messages
    * From the server process only, not the GUI
    * Logged to a plain-text `server_console.log` file
    * Always recorded
* Simulation state
    * Entity poses, insertion and deletion
    * Logged to an [Ignition Transport `state.tlog` file](https://gazebosim.org/api/transport/7.0/logging.html)
    * Recording must be enabled from the command line or the C++ API
    * Can be played back using the command line or the C++ API

## Record

### From command line

Run the example world with `--record` flag. This records data to a default
path, i.e. `~/.ignition/gazebo/log/<timestamp>`:

`ign gazebo -v 4 -r --record pose_publisher.sdf`

A custom path can be specified for recorded files through the `--record-path`
flag. When `--record-path` is specified, `--record` does not need to be
separately specified:

`ign gazebo -v 4 -r --record-path ./foo pose_publisher.sdf `

Other options for recording:

* `--record-resources`: Models and textures can be recorded, in addition to
                        states, by specifying this flag. This implicitly
                        enables `--record` flag.

* `--log-overwrite`: If the record path already exists, overwrite it. Defaults to
                     false, in which case it's recorded to the given path with
                     a number appended (i.e. `/tmp/log(1)`, `/tmp/log(2)`...).

* `--log-compress`: Compress the recorded file.

### From C++ API

All features available through the command line are also available through
<<<<<<< HEAD
[ignition::gazebo::ServerConfig](https://gazebosim.org/api/gazebo/6.9/classignition_1_1gazebo_1_1ServerConfig.html).
=======
[gz::sim::ServerConfig](https://gazebosim.org/api/gazebo/2.0/classignition_1_1gazebo_1_1ServerConfig.html).
>>>>>>> a2a2c856
When instantiating a server programmatically, logging options can be passed
to the constructor, for example:

```
gz::sim::ServerConfig serverConfig;
serverConfig.SetUseLogRecord(true);
serverConfig.SetLogRecordPath("custom_path");

gz::sim::Server server(serverConfig);
```

### From plugin in SDF

Recording can be specified in the SDF, under `<world>` tag:

```{.xml}
<world name="default">
    ...
    <plugin
      filename="ignition-gazebo-log-system"
<<<<<<< HEAD
      name="ignition::gazebo::systems::LogRecord">
=======
      name="gz::sim::systems::LogRecord">
      <!--
         Deprecated: Specifying the path on SDF is deprecated on Blueprint and
         Citadel, and will be removed on Dome. Use one of the other methods to
         speficy the path instead.
      -->
      <!--path>/tmp/log</path-->
>>>>>>> a2a2c856
    </plugin>
    ...
</world>
```

Currently, it is enforced that only one recording instance is allowed to
start during a Gazebo run.

### Record path

The final record path will depend on a few options:

* If state recording is not enabled, only the console log is recorded to
  `~/.ignition/gazebo/log/<timestamp>`.
* If only `--record`, all files are recorded to
  `~/.ignition/gazebo/log/<timestamp>`.
* If `--record-path` is specified:
    * If the path doesn't exist, logs are recorded there.
    * If the path exists:
        * If no `--log-overwrite`, logs are recorded to a new path with a number
          appended, i.e. `/tmp/log(1)`, `/tmp/log(2)`...
        * If `--log-overwrite`, the directory is cleared and logs recorded to it.

## Playback

### From command line

Playback can be triggered by `--playback` command line flag. `<path>` is the
directory specified to record:

`ign gazebo -r -v 4 --playback <path>`

### From plugin in SDF

<<<<<<< HEAD
Playing back via the SDF tag `<path>` has been removed.
Please use the command line argument.
=======
This feature is deprecated and will be removed in Ignition Dome.
Use the command line argument instead.

Alternatively, playback can be specified in an SDF file. See example file
`examples/worlds/log_playback.sdf`:

```{.xml}
<world name="default">
    ...
    <plugin
      filename='ignition-gazebo-log-system'
      name='gz::sim::systems::LogPlayback'>
      <path>/tmp/log</path>
    </plugin>
    ...
</world>
```

\note The physics plugin should not be specified in the SDF. If specified,
it will be automatically removed so that physics does not clash with the
recorded poses.

\note If both a world file `<file>` and `--playback <path>` are
specified, an error is printed. This is not allowed, because the world file
may be a very different world from the one that was recorded.
>>>>>>> a2a2c856

## Known issues

* When using command-line playback there is currently a small caveat.
In the case that the recorded file uses `ogre2`, the playback appears
brighter, because the default SDF that is loaded by Server.cc for playback
uses `ogre`.

* Currently, specifying record and playback at the same time is not allowed.
We may support this in the future, to support cropping a recording or
changing the encoding.<|MERGE_RESOLUTION|>--- conflicted
+++ resolved
@@ -42,11 +42,7 @@
 ### From C++ API
 
 All features available through the command line are also available through
-<<<<<<< HEAD
-[ignition::gazebo::ServerConfig](https://gazebosim.org/api/gazebo/6.9/classignition_1_1gazebo_1_1ServerConfig.html).
-=======
-[gz::sim::ServerConfig](https://gazebosim.org/api/gazebo/2.0/classignition_1_1gazebo_1_1ServerConfig.html).
->>>>>>> a2a2c856
+[gz::sim::ServerConfig](https://gazebosim.org/api/gazebo/6/classignition_1_1gazebo_1_1ServerConfig.html).
 When instantiating a server programmatically, logging options can be passed
 to the constructor, for example:
 
@@ -67,17 +63,7 @@
     ...
     <plugin
       filename="ignition-gazebo-log-system"
-<<<<<<< HEAD
-      name="ignition::gazebo::systems::LogRecord">
-=======
       name="gz::sim::systems::LogRecord">
-      <!--
-         Deprecated: Specifying the path on SDF is deprecated on Blueprint and
-         Citadel, and will be removed on Dome. Use one of the other methods to
-         speficy the path instead.
-      -->
-      <!--path>/tmp/log</path-->
->>>>>>> a2a2c856
     </plugin>
     ...
 </world>
@@ -112,36 +98,8 @@
 
 ### From plugin in SDF
 
-<<<<<<< HEAD
 Playing back via the SDF tag `<path>` has been removed.
 Please use the command line argument.
-=======
-This feature is deprecated and will be removed in Ignition Dome.
-Use the command line argument instead.
-
-Alternatively, playback can be specified in an SDF file. See example file
-`examples/worlds/log_playback.sdf`:
-
-```{.xml}
-<world name="default">
-    ...
-    <plugin
-      filename='ignition-gazebo-log-system'
-      name='gz::sim::systems::LogPlayback'>
-      <path>/tmp/log</path>
-    </plugin>
-    ...
-</world>
-```
-
-\note The physics plugin should not be specified in the SDF. If specified,
-it will be automatically removed so that physics does not clash with the
-recorded poses.
-
-\note If both a world file `<file>` and `--playback <path>` are
-specified, an error is printed. This is not allowed, because the world file
-may be a very different world from the one that was recorded.
->>>>>>> a2a2c856
 
 ## Known issues
 
