--- conflicted
+++ resolved
@@ -110,11 +110,7 @@
 
 #--------------------------------------
 # Find ignition-sensors
-<<<<<<< HEAD
 ign_find_package(ignition-sensors7 REQUIRED
-=======
-ign_find_package(ignition-sensors6 REQUIRED VERSION 6.0.1
->>>>>>> bf9da06d
   # component order is important
   COMPONENTS
     # non-rendering
