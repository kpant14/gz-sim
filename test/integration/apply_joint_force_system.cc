/*
 * Copyright (C) 2019 Open Source Robotics Foundation
 *
 * Licensed under the Apache License, Version 2.0 (the "License");
 * you may not use this file except in compliance with the License.
 * You may obtain a copy of the License at
 *
 *     http://www.apache.org/licenses/LICENSE-2.0
 *
 * Unless required by applicable law or agreed to in writing, software
 * distributed under the License is distributed on an "AS IS" BASIS,
 * WITHOUT WARRANTIES OR CONDITIONS OF ANY KIND, either express or implied.
 * See the License for the specific language governing permissions and
 * limitations under the License.
 *
 */

#include <gtest/gtest.h>

#include <gz/msgs/double.pb.h>

#include <gz/common/Console.hh>
#include <gz/common/Util.hh>
#include <gz/transport/Node.hh>
#include <gz/utils/ExtraTestMacros.hh>

#include "gz/sim/components/Joint.hh"
#include "gz/sim/components/Name.hh"
#include "gz/sim/components/JointForceCmd.hh"

#include "gz/sim/Server.hh"
#include "gz/sim/SystemLoader.hh"
#include "test_config.hh"

#include "../helpers/Relay.hh"
#include "../helpers/EnvTestFixture.hh"

#define TOL 1e-4

using namespace gz;
using namespace sim;

/// \brief Test fixture for ApplyJointForce system
class ApplyJointForceTestFixture : public InternalFixture<::testing::Test>
{
};

/////////////////////////////////////////////////
// Tests that the ApplyJointForce accepts joint velocity commands
// See https://github.com/gazebosim/gz-sim/issues/1175
TEST_F(ApplyJointForceTestFixture,
       GZ_UTILS_TEST_DISABLED_ON_WIN32(JointVelocityCommand))
{
  using namespace std::chrono_literals;

  // Start server
  ServerConfig serverConfig;
  const auto sdfFile = std::string(PROJECT_SOURCE_PATH) +
    "/test/worlds/apply_joint_force.sdf";
  serverConfig.SetSdfFile(sdfFile);

  Server server(serverConfig);
  EXPECT_FALSE(server.Running());
  EXPECT_FALSE(*server.Running(0));

  // Slow update period to increase the likelihood of published data arriving
  // before iterations are completed
  server.SetUpdatePeriod(1ms);

  const std::string jointName = "j1";

  test::Relay testSystem;
  std::vector<double> jointForceCmd;
  testSystem.OnPreUpdate(
<<<<<<< HEAD
      [&](const sim::UpdateInfo &, sim::EntityComponentManager &_ecm)
=======
      [&](const UpdateInfo &, EntityComponentManager &_ecm)
>>>>>>> 216d5a51
      {
        auto joint = _ecm.EntityByComponents(components::Joint(),
                                             components::Name(jointName));
        auto forceComp = _ecm.Component<components::JointForceCmd>(joint);
        if (forceComp)
        {
          jointForceCmd.push_back(forceComp->Data()[0]);
        }
      });

  server.AddSystem(testSystem.systemPtr);

  const std::size_t initIters = 10;
  server.Run(true, initIters, false);
  EXPECT_EQ(initIters, jointForceCmd.size());
  for (const auto &jointForce : jointForceCmd)
  {
    EXPECT_NEAR(0, jointForce, TOL);
  }

  jointForceCmd.clear();

  // Publish command and check that the joint force is set
  transport::Node node;
  auto pub = node.Advertise<msgs::Double>(
      "/model/joint_force_test/joint/j1/cmd_force");

  const double testJointForce{0.001};
  msgs::Double msg;
  msg.set_data(testJointForce);

  pub.Publish(msg);
  // Wait for the message to be published
  const std::size_t maxIters = 1000;
  for (std::size_t i = 0; i < maxIters; ++i)
  {
    server.Run(true, 1, false);
    if (std::abs(jointForceCmd.back() - testJointForce) < 1e-6)
    {
      break;
    }
  }
  EXPECT_DOUBLE_EQ(jointForceCmd.back(), testJointForce);
}
<|MERGE_RESOLUTION|>--- conflicted
+++ resolved
@@ -72,11 +72,7 @@
   test::Relay testSystem;
   std::vector<double> jointForceCmd;
   testSystem.OnPreUpdate(
-<<<<<<< HEAD
-      [&](const sim::UpdateInfo &, sim::EntityComponentManager &_ecm)
-=======
       [&](const UpdateInfo &, EntityComponentManager &_ecm)
->>>>>>> 216d5a51
       {
         auto joint = _ecm.EntityByComponents(components::Joint(),
                                              components::Name(jointName));
