--- conflicted
+++ resolved
@@ -812,15 +812,10 @@
   pbr.SetWorkflow(workflow.Type(), workflow);
   data1.SetPbrMaterial(pbr);
 
-<<<<<<< HEAD
-
-=======
->>>>>>> bb91d887
   auto data2 = sdf::Material();
 
   // Create components
   auto comp11 = components::Material(data1);
-  auto comp12 = components::Material(data1);
   auto comp2 = components::Material(data2);
 
   // TODO(anyone) Equality operators
