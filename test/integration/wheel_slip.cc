--- conflicted
+++ resolved
@@ -82,11 +82,7 @@
     public: double drumSpeed = 0.0;
 
     /// \brief Steer angle to apply.
-<<<<<<< HEAD
-    public: gz::math::Angle steer;
-=======
     public: math::Angle steer;
->>>>>>> 216d5a51
 
     /// \brief Suspension force to apply in N.
     public: double suspForce = 0.0;
@@ -124,17 +120,10 @@
   EXPECT_FALSE(server.Running());
   EXPECT_FALSE(*server.Running(0));
 
-<<<<<<< HEAD
-  sim::EntityComponentManager *ecm = nullptr;
-  test::Relay testSystem;
-  testSystem.OnPreUpdate([&](const sim::UpdateInfo &,
-        sim::EntityComponentManager &_ecm)
-=======
   EntityComponentManager *ecm = nullptr;
   test::Relay testSystem;
   testSystem.OnPreUpdate([&](const UpdateInfo &,
         EntityComponentManager &_ecm)
->>>>>>> 216d5a51
       {
       ecm = &_ecm;
       });
@@ -152,11 +141,7 @@
   Entity worldEntity =
     ecm->EntityByComponents(components::World());
 
-<<<<<<< HEAD
-  EXPECT_NE(sim::kNullEntity, worldEntity);
-=======
   EXPECT_NE(kNullEntity, worldEntity);
->>>>>>> 216d5a51
 
   // Get both models
   Entity tireEntity =
@@ -167,13 +152,8 @@
     ecm->EntityByComponents(components::Model(),
         components::Name("drum"));
 
-<<<<<<< HEAD
-  EXPECT_NE(sim::kNullEntity, tireEntity);
-  EXPECT_NE(sim::kNullEntity, drumEntity);
-=======
   EXPECT_NE(kNullEntity, tireEntity);
   EXPECT_NE(kNullEntity, drumEntity);
->>>>>>> 216d5a51
 
   Entity wheelLinkEntity = ecm->EntityByComponents(
       components::ParentEntity(tireEntity),
@@ -185,13 +165,8 @@
       components::Name("link"),
       components::Link());
 
-<<<<<<< HEAD
-  EXPECT_NE(sim::kNullEntity, wheelLinkEntity);
-  EXPECT_NE(sim::kNullEntity, drumLinkEntity);
-=======
   EXPECT_NE(kNullEntity, wheelLinkEntity);
   EXPECT_NE(kNullEntity, drumLinkEntity);
->>>>>>> 216d5a51
 
   auto wheelInertialComp =
     ecm->Component<components::Inertial>(wheelLinkEntity);
@@ -218,13 +193,8 @@
       components::Name("collision"),
       components::Collision());
 
-<<<<<<< HEAD
-  EXPECT_NE(sim::kNullEntity, collisionWheelLinkEntity);
-  EXPECT_NE(sim::kNullEntity, collisionDrumLinkEntity);
-=======
   EXPECT_NE(kNullEntity, collisionWheelLinkEntity);
   EXPECT_NE(kNullEntity, collisionDrumLinkEntity);
->>>>>>> 216d5a51
 
   auto wheelCollisionComp =
     ecm->Component<components::CollisionElement>(collisionWheelLinkEntity);
@@ -276,11 +246,7 @@
         components::ParentEntity(tireEntity),
         components::Name(linkName),
         components::Link());
-<<<<<<< HEAD
-    EXPECT_NE(sim::kNullEntity, linkEntity);
-=======
     EXPECT_NE(kNullEntity, linkEntity);
->>>>>>> 216d5a51
     auto inertialComp = ecm->Component<components::Inertial>(linkEntity);
 
     EXPECT_NE(nullptr, inertialComp);
@@ -292,22 +258,14 @@
       components::Name("axle_wheel"),
       components::Joint());
 
-<<<<<<< HEAD
-  ASSERT_NE(sim::kNullEntity, wheelAxleJointEntity);
-=======
   ASSERT_NE(kNullEntity, wheelAxleJointEntity);
->>>>>>> 216d5a51
 
   Entity wheelSteerJointEntity = ecm->EntityByComponents(
       components::ParentEntity(tireEntity),
       components::Name("steer"),
       components::Joint());
 
-<<<<<<< HEAD
-  ASSERT_NE(sim::kNullEntity, wheelSteerJointEntity);
-=======
   ASSERT_NE(kNullEntity, wheelSteerJointEntity);
->>>>>>> 216d5a51
 
   const double wheelSpeed =
     -25.0 * metersPerMile / secondsPerHour / wheelRadius;
@@ -421,17 +379,10 @@
   EXPECT_FALSE(server.Running());
   EXPECT_FALSE(*server.Running(0));
 
-<<<<<<< HEAD
-  sim::EntityComponentManager *ecm = nullptr;
-  test::Relay testSystem;
-  testSystem.OnPreUpdate([&](const sim::UpdateInfo &,
-        sim::EntityComponentManager &_ecm)
-=======
   EntityComponentManager *ecm = nullptr;
   test::Relay testSystem;
   testSystem.OnPreUpdate([&](const UpdateInfo &,
         EntityComponentManager &_ecm)
->>>>>>> 216d5a51
       {
       ecm = &_ecm;
       });
@@ -449,11 +400,7 @@
   Entity worldEntity =
     ecm->EntityByComponents(components::World());
 
-<<<<<<< HEAD
-  EXPECT_NE(sim::kNullEntity, worldEntity);
-=======
   EXPECT_NE(kNullEntity, worldEntity);
->>>>>>> 216d5a51
 
   auto gravity = ecm->Component<components::Gravity>(worldEntity);
 
@@ -465,22 +412,14 @@
     ecm->EntityByComponents(components::Model(),
         components::Name("trisphere_cycle0"));
 
-<<<<<<< HEAD
-  EXPECT_NE(sim::kNullEntity, trisphereCycle0Entity);
-=======
   EXPECT_NE(kNullEntity, trisphereCycle0Entity);
->>>>>>> 216d5a51
 
 
   Entity trisphereCycle1Entity =
     ecm->EntityByComponents(components::Model(),
         components::Name("trisphere_cycle1"));
 
-<<<<<<< HEAD
-  EXPECT_NE(sim::kNullEntity, trisphereCycle1Entity);
-=======
   EXPECT_NE(kNullEntity, trisphereCycle1Entity);
->>>>>>> 216d5a51
 
   // Check rear left wheel of first model
   Entity wheelRearLeftEntity = ecm->EntityByComponents(
@@ -488,11 +427,7 @@
       components::Name("wheel_rear_left"),
       components::Link());
 
-<<<<<<< HEAD
-  EXPECT_NE(sim::kNullEntity, wheelRearLeftEntity);
-=======
   EXPECT_NE(kNullEntity, wheelRearLeftEntity);
->>>>>>> 216d5a51
 
   Entity wheelRearLeftCollisionEntity = ecm->EntityByComponents(
       components::ParentEntity(wheelRearLeftEntity),
@@ -512,44 +447,28 @@
       components::Name("wheel_rear_left_spin"),
       components::Joint());
 
-<<<<<<< HEAD
-  EXPECT_NE(sim::kNullEntity, wheelRearLeftSpin0Entity);
-=======
   EXPECT_NE(kNullEntity, wheelRearLeftSpin0Entity);
->>>>>>> 216d5a51
 
   Entity wheelRearRightSpin0Entity = ecm->EntityByComponents(
       components::ParentEntity(trisphereCycle0Entity),
       components::Name("wheel_rear_right_spin"),
       components::Joint());
 
-<<<<<<< HEAD
-  EXPECT_NE(sim::kNullEntity, wheelRearRightSpin0Entity);
-=======
   EXPECT_NE(kNullEntity, wheelRearRightSpin0Entity);
->>>>>>> 216d5a51
 
   Entity wheelRearLeftSpin1Entity = ecm->EntityByComponents(
       components::ParentEntity(trisphereCycle1Entity),
       components::Name("wheel_rear_left_spin"),
       components::Joint());
 
-<<<<<<< HEAD
-  EXPECT_NE(sim::kNullEntity, wheelRearLeftSpin1Entity);
-=======
   EXPECT_NE(kNullEntity, wheelRearLeftSpin1Entity);
->>>>>>> 216d5a51
 
   Entity wheelRearRightSpin1Entity = ecm->EntityByComponents(
       components::ParentEntity(trisphereCycle1Entity),
       components::Name("wheel_rear_right_spin"),
       components::Joint());
 
-<<<<<<< HEAD
-  EXPECT_NE(sim::kNullEntity, wheelRearRightSpin1Entity);
-=======
   EXPECT_NE(kNullEntity, wheelRearRightSpin1Entity);
->>>>>>> 216d5a51
 
   // Set speed of both models
   const double angularSpeed = 6.0;
@@ -604,13 +523,8 @@
   }
 
   test::Relay testSlipSystem;
-<<<<<<< HEAD
-  testSlipSystem.OnPreUpdate([&](const sim::UpdateInfo &,
-        sim::EntityComponentManager &)
-=======
   testSlipSystem.OnPreUpdate([&](const UpdateInfo &,
         EntityComponentManager &)
->>>>>>> 216d5a51
       {
       auto wheelRearLeftVelocity0Cmd =
         ecm->Component<components::JointVelocityCmd>(wheelRearLeftSpin0Entity);
