/*
 * Copyright (C) 2018 Open Source Robotics Foundation
 *
 * Licensed under the Apache License, Version 2.0 (the "License");
 * you may not use this file except in compliance with the License.
 * You may obtain a copy of the License at
 *
 *     http://www.apache.org/licenses/LICENSE-2.0
 *
 * Unless required by applicable law or agreed to in writing, software
 * distributed under the License is distributed on an "AS IS" BASIS,
 * WITHOUT WARRANTIES OR CONDITIONS OF ANY KIND, either express or implied.
 * See the License for the specific language governing permissions and
 * limitations under the License.
 *
*/
#include "gz/sim/ServerConfig.hh"

#include <tinyxml2.h>

#include <gz/common/Console.hh>
#include <gz/common/Filesystem.hh>
#include <gz/common/Util.hh>
#include <gz/fuel_tools/FuelClient.hh>
#include <gz/fuel_tools/Result.hh>
#include <gz/math/Rand.hh>

#include "gz/sim/Util.hh"

using namespace gz;
using namespace sim;

/// \brief Private data for PluginInfoConfig.
class gz::sim::ServerConfig::PluginInfoPrivate
{
  /// \brief Default constructor.
  public: PluginInfoPrivate() = default;

  /// \brief Copy constructor
  /// \param[in] _info Plugin to copy.
  public: explicit PluginInfoPrivate(
              const std::unique_ptr<ServerConfig::PluginInfoPrivate> &_info)
          : entityName(_info->entityName),
            entityType(_info->entityType),
            plugin(_info->plugin)
  {
    this->sdf = plugin.Element();
  }

  /// \brief Constructor based on values.
  /// \param[in] _entityName Name of the entity which should receive
  /// this plugin. The name is used in conjuction with _entityType to
  /// uniquely identify an entity.
  /// \param[in] _entityType Entity type which should receive  this
  /// plugin. The type is used in conjuction with _entityName to
  /// uniquely identify an entity.
  /// \param[in] _plugin SDF Plugin associated with this plugin.
  // cppcheck-suppress passedByValue
  public: PluginInfoPrivate(std::string _entityName,
  // cppcheck-suppress passedByValue
                            std::string _entityType,
  // cppcheck-suppress passedByValue
                            sdf::Plugin _plugin)
          : entityName(std::move(_entityName)),
            entityType(std::move(_entityType)),
            plugin(std::move(_plugin)),
            sdf(plugin.Element())
  {
  }

  /// \brief The name of the entity.
  public: std::string entityName = "";

  /// \brief The type of entity.
  public: std::string entityType = "";

  /// \brief SDF plugin information.
  public: sdf::Plugin plugin;

  /// \brief XML elements associated with this plugin
  public: sdf::ElementPtr sdf = nullptr;
};

//////////////////////////////////////////////////
ServerConfig::PluginInfo::PluginInfo()
: dataPtr(std::make_unique<ServerConfig::PluginInfoPrivate>())
{
}

//////////////////////////////////////////////////
ServerConfig::PluginInfo::~PluginInfo() = default;

//////////////////////////////////////////////////
ServerConfig::PluginInfo::PluginInfo(const std::string &_entityName,
                       const std::string &_entityType,
                       const std::string &_filename,
                       const std::string &_name,
                       const sdf::ElementPtr &_sdf)
  : dataPtr(std::make_unique<ServerConfig::PluginInfoPrivate>())
{
  if (_sdf)
  {
    this->dataPtr->sdf = _sdf->Clone();
    this->dataPtr->plugin.Load(this->dataPtr->sdf);
  }
  this->dataPtr->plugin.SetName(_name);
  this->dataPtr->plugin.SetFilename(_filename);
  this->dataPtr->entityName = _entityName;
  this->dataPtr->entityType = _entityType;
}

//////////////////////////////////////////////////
ServerConfig::PluginInfo::PluginInfo(const std::string &_entityName,
                       const std::string &_entityType,
                       const sdf::Plugin &_plugin)
  : dataPtr(std::make_unique<ServerConfig::PluginInfoPrivate>(_entityName,
        _entityType, _plugin))
{
}

//////////////////////////////////////////////////
ServerConfig::PluginInfo::PluginInfo(const ServerConfig::PluginInfo &_info)
  : dataPtr(new ServerConfig::PluginInfoPrivate(_info.dataPtr))
{
}

//////////////////////////////////////////////////
ServerConfig::PluginInfo &ServerConfig::PluginInfo::operator=(
    const ServerConfig::PluginInfo &_info)
{
  this->dataPtr = std::make_unique<ServerConfig::PluginInfoPrivate>(
      _info.dataPtr);
  return *this;
}

//////////////////////////////////////////////////
const std::string &ServerConfig::PluginInfo::EntityName() const
{
  return this->dataPtr->entityName;
}

//////////////////////////////////////////////////
void ServerConfig::PluginInfo::SetEntityName(const std::string &_entityName)
{
  this->dataPtr->entityName = _entityName;
}

//////////////////////////////////////////////////
const std::string &ServerConfig::PluginInfo::EntityType() const
{
  return this->dataPtr->entityType;
}

//////////////////////////////////////////////////
void ServerConfig::PluginInfo::SetEntityType(const std::string &_entityType)
{
  this->dataPtr->entityType = _entityType;
}

//////////////////////////////////////////////////
const std::string &ServerConfig::PluginInfo::Filename() const
{
  return this->dataPtr->plugin.Filename();
}

//////////////////////////////////////////////////
void ServerConfig::PluginInfo::SetFilename(const std::string &_filename)
{
  this->dataPtr->plugin.SetFilename(_filename);
}

//////////////////////////////////////////////////
const std::string &ServerConfig::PluginInfo::Name() const
{
  return this->dataPtr->plugin.Name();
}

//////////////////////////////////////////////////
void ServerConfig::PluginInfo::SetName(const std::string &_name)
{
  this->dataPtr->plugin.SetName(_name);
}

//////////////////////////////////////////////////
const sdf::ElementPtr &ServerConfig::PluginInfo::Sdf() const
{
  return this->dataPtr->sdf;
}

//////////////////////////////////////////////////
void ServerConfig::PluginInfo::SetSdf(const sdf::ElementPtr &_sdf)
{
  if (_sdf)
  {
    this->dataPtr->sdf = _sdf->Clone();
    this->dataPtr->plugin.Load(_sdf);
  }
  else
    this->dataPtr->sdf = nullptr;
}

//////////////////////////////////////////////////
const sdf::Plugin &ServerConfig::PluginInfo::Plugin() const
{
  return this->dataPtr->plugin;
}

//////////////////////////////////////////////////
sdf::Plugin &ServerConfig::PluginInfo::Plugin()
{
  return this->dataPtr->plugin;
}

//////////////////////////////////////////////////
void ServerConfig::PluginInfo::SetPlugin(const sdf::Plugin &_plugin) const
{
  this->dataPtr->plugin = _plugin;
}

/// \brief Private data for ServerConfig.
class gz::sim::ServerConfigPrivate
{
  /// \brief Default constructor.
  public: ServerConfigPrivate()
  {
    std::string home;
    common::env(GZ_HOMEDIR, home);

    this->timestamp = GZ_SYSTEM_TIME();

    // Set a default log record path
    this->logRecordPath = common::joinPaths(home,
        ".gz", "sim", "log", common::timeToIso(this->timestamp));

    // If directory already exists, do not overwrite. This could potentially
    // happen if multiple simulation instances are started in rapid
    // succession.
    if (common::exists(this->logRecordPath))
    {
      this->logRecordPath = common::uniqueDirectoryPath(this->logRecordPath);
    }
  }

  /// \brief Copy constructor.
  /// \param[in] _cfg Configuration to copy.
  public: explicit ServerConfigPrivate(
              const std::unique_ptr<ServerConfigPrivate> &_cfg)
          : sdfFile(_cfg->sdfFile),
            sdfString(_cfg->sdfString),
            updateRate(_cfg->updateRate),
            useLevels(_cfg->useLevels),
            useLogRecord(_cfg->useLogRecord),
            logRecordPath(_cfg->logRecordPath),
            logRecordPeriod(_cfg->logRecordPeriod),
            logPlaybackPath(_cfg->logPlaybackPath),
            logRecordResources(_cfg->logRecordResources),
            logRecordCompressPath(_cfg->logRecordCompressPath),
            resourceCache(_cfg->resourceCache),
            physicsEngine(_cfg->physicsEngine),
            renderEngineServer(_cfg->renderEngineServer),
            renderEngineGui(_cfg->renderEngineGui),
            plugins(_cfg->plugins),
            networkRole(_cfg->networkRole),
            networkSecondaries(_cfg->networkSecondaries),
            seed(_cfg->seed),
            logRecordTopics(_cfg->logRecordTopics),
            isHeadlessRendering(_cfg->isHeadlessRendering) { }

  // \brief The SDF file that the server should load
  public: std::string sdfFile = "";

  // \brief The SDF string that the server should load
  public: std::string sdfString = "";

  /// \brief An optional update rate.
  public: std::optional<double> updateRate;

  /// \brief Use the level system
  public: bool useLevels{false};

  /// \brief Use the logging system to record states
  public: bool useLogRecord{false};

  /// \brief Path to place recorded states
  public: std::string logRecordPath = "";

  /// \brief Time period to record states
  public: std::chrono::steady_clock::duration logRecordPeriod{0};

  /// \brief Path to recorded states to play back using logging system
  public: std::string logPlaybackPath = "";

  /// \brief Record meshes and material files
  public: bool logRecordResources{false};

  /// \brief Path to compress log files to
  public: std::string logRecordCompressPath = "";

  /// \brief Path to where simulation resources, such as models downloaded
  /// from fuel.gazebosim.org, should be stored.
  public: std::string resourceCache = "";

  /// \brief File containing physics engine plugin. If empty, DART will be used.
  public: std::string physicsEngine = "";

  /// \brief File containing render engine server plugin. If empty, OGRE2
  /// will be used.
  public: std::string renderEngineServer = "";

  /// \brief File containing render engine gui plugin. If empty, OGRE2
  /// will be used.
  public: std::string renderEngineGui = "";

  /// \brief List of plugins to load.
  public: std::list<ServerConfig::PluginInfo> plugins;

  /// \brief The network role.
  public: std::string networkRole = "";

  /// \brief The number of network secondaries.
  public: unsigned int networkSecondaries = 0;

  /// \brief The given random seed.
  public: unsigned int seed = 0;

  /// \brief Timestamp that marks when this ServerConfig was created.
  public: std::chrono::time_point<std::chrono::system_clock> timestamp;

  /// \brief Topics to record.
  public: std::vector<std::string> logRecordTopics;

  /// \brief is the headless mode active.
  public: bool isHeadlessRendering{false};

  /// \brief Optional SDF root object.
  public: std::optional<sdf::Root> sdfRoot;

  /// \brief Type of source used.
  public: ServerConfig::SourceType source{ServerConfig::SourceType::kNone};
};

//////////////////////////////////////////////////
ServerConfig::ServerConfig()
  : dataPtr(new ServerConfigPrivate)
{
}

//////////////////////////////////////////////////
ServerConfig::ServerConfig(const ServerConfig &_config)
  : dataPtr(new ServerConfigPrivate(_config.dataPtr))
{
}

//////////////////////////////////////////////////
ServerConfig::~ServerConfig() = default;

//////////////////////////////////////////////////
bool ServerConfig::SetSdfFile(const std::string &_file)
{
  if (_file.empty())
    return false;

  this->dataPtr->source = ServerConfig::SourceType::kSdfFile;
  this->dataPtr->sdfFile = _file;
  this->dataPtr->sdfString = "";
  this->dataPtr->sdfRoot = std::nullopt;
  return true;
}

/////////////////////////////////////////////////
std::string ServerConfig::SdfFile() const
{
  return this->dataPtr->sdfFile;
}

//////////////////////////////////////////////////
bool ServerConfig::SetSdfString(const std::string &_sdfString)
{
  this->dataPtr->source = ServerConfig::SourceType::kSdfString;
  this->dataPtr->sdfFile = "";
  this->dataPtr->sdfString = _sdfString;
  this->dataPtr->sdfRoot = std::nullopt;
  return true;
}

/////////////////////////////////////////////////
std::string ServerConfig::SdfString() const
{
  return this->dataPtr->sdfString;
}

//////////////////////////////////////////////////
void ServerConfig::SetUpdateRate(const double &_hz)
{
  if (_hz > 0)
    this->dataPtr->updateRate = _hz;
}

/////////////////////////////////////////////////
std::optional<double> ServerConfig::UpdateRate() const
{
  return this->dataPtr->updateRate;
}

/////////////////////////////////////////////////
std::optional<std::chrono::steady_clock::duration>
    ServerConfig::UpdatePeriod() const
{
  if (this->dataPtr->updateRate)
  {
    std::chrono::duration<double, std::ratio<1>> seconds(
        1.0 / this->dataPtr->updateRate.value());
    return std::chrono::duration_cast<std::chrono::nanoseconds>(seconds);
  }

  return std::nullopt;
}

/////////////////////////////////////////////////
bool ServerConfig::UseLevels() const
{
  return this->dataPtr->useLevels;
}

/////////////////////////////////////////////////
void ServerConfig::SetUseLevels(const bool _levels)
{
  this->dataPtr->useLevels = _levels;
}

/////////////////////////////////////////////////
void ServerConfig::SetNetworkSecondaries(unsigned int _secondaries)
{
  this->dataPtr->networkSecondaries = _secondaries;
}

/////////////////////////////////////////////////
unsigned int ServerConfig::NetworkSecondaries() const
{
  return this->dataPtr->networkSecondaries;
}

/////////////////////////////////////////////////
void ServerConfig::SetNetworkRole(const std::string &_role)
{
  this->dataPtr->networkRole = _role;
}

/////////////////////////////////////////////////
std::string ServerConfig::NetworkRole() const
{
  return this->dataPtr->networkRole;
}

/////////////////////////////////////////////////
bool ServerConfig::UseDistributedSimulation() const
{
  // We just check that network role is not empty.
  // src/network/NetworkConfig.cc checks if this value is valid.
  return !this->dataPtr->networkRole.empty();
}

/////////////////////////////////////////////////
bool ServerConfig::UseLogRecord() const
{
  return this->dataPtr->useLogRecord;
}

/////////////////////////////////////////////////
void ServerConfig::SetUseLogRecord(const bool _record)
{
  this->dataPtr->useLogRecord = _record;
}

/////////////////////////////////////////////////
const std::string ServerConfig::LogRecordPath() const
{
  return this->dataPtr->logRecordPath;
}

/////////////////////////////////////////////////
void ServerConfig::SetLogRecordPath(const std::string &_recordPath)
{
  this->dataPtr->logRecordPath = _recordPath;
}

/////////////////////////////////////////////////
std::chrono::steady_clock::duration ServerConfig::LogRecordPeriod() const
{
  return this->dataPtr->logRecordPeriod;
}

/////////////////////////////////////////////////
void ServerConfig::SetLogRecordPeriod(
  const std::chrono::steady_clock::duration &_period)
{
  this->dataPtr->logRecordPeriod = _period;
}

/////////////////////////////////////////////////
const std::string ServerConfig::LogPlaybackPath() const
{
  return this->dataPtr->logPlaybackPath;
}

/////////////////////////////////////////////////
void ServerConfig::SetLogPlaybackPath(const std::string &_playbackPath)
{
  this->dataPtr->logPlaybackPath = _playbackPath;
}

/////////////////////////////////////////////////
bool ServerConfig::LogRecordResources() const
{
  return this->dataPtr->logRecordResources;
}

/////////////////////////////////////////////////
void ServerConfig::SetLogRecordResources(bool _recordResources)
{
  this->dataPtr->logRecordResources = _recordResources;
}

/////////////////////////////////////////////////
std::string ServerConfig::LogRecordCompressPath() const
{
  return this->dataPtr->logRecordCompressPath;
}

/////////////////////////////////////////////////
void ServerConfig::SetLogRecordCompressPath(const std::string &_path)
{
  this->dataPtr->logRecordCompressPath = _path;
}

/////////////////////////////////////////////////
unsigned int ServerConfig::Seed() const
{
  return this->dataPtr->seed;
}

/////////////////////////////////////////////////
void ServerConfig::SetSeed(unsigned int _seed)
{
  this->dataPtr->seed = _seed;
<<<<<<< HEAD
  gz::math::Rand::Seed(_seed);
=======
  math::Rand::Seed(_seed);
>>>>>>> 216d5a51
}

/////////////////////////////////////////////////
const std::string &ServerConfig::ResourceCache() const
{
  return this->dataPtr->resourceCache;
}

/////////////////////////////////////////////////
void ServerConfig::SetResourceCache(const std::string &_path)
{
  this->dataPtr->resourceCache = _path;
}

/////////////////////////////////////////////////
const std::string &ServerConfig::PhysicsEngine() const
{
  return this->dataPtr->physicsEngine;
}

/////////////////////////////////////////////////
void ServerConfig::SetPhysicsEngine(const std::string &_physicsEngine)
{
  this->dataPtr->physicsEngine = _physicsEngine;
}

/////////////////////////////////////////////////
const std::string &ServerConfig::RenderEngineServer() const
{
  return this->dataPtr->renderEngineServer;
}

/////////////////////////////////////////////////
void ServerConfig::SetRenderEngineServer(const std::string &_engine)
{
  // Deprecated: accept ignition-prefixed engines
    std::string deprecatedPrefix{"ignition"};
  auto engine = _engine;
  auto pos = engine.find(deprecatedPrefix);
  if (pos != std::string::npos)
  {
    engine.replace(pos, deprecatedPrefix.size(), "gz");
    gzwarn << "Trying to load deprecated engine [" << _engine
           << "] for the server. Use [" << engine << "] instead." << std::endl;
  }
  this->dataPtr->renderEngineServer = engine;
}

/////////////////////////////////////////////////
void ServerConfig::SetHeadlessRendering(const bool _headless)
{
  this->dataPtr->isHeadlessRendering = _headless;
}

/////////////////////////////////////////////////
bool ServerConfig::HeadlessRendering() const
{
  return this->dataPtr->isHeadlessRendering;
}

/////////////////////////////////////////////////
const std::string &ServerConfig::RenderEngineGui() const
{
  return this->dataPtr->renderEngineGui;
}

/////////////////////////////////////////////////
void ServerConfig::SetRenderEngineGui(const std::string &_engine)
{
  // Deprecated: accept ignition-prefixed engines
    std::string deprecatedPrefix{"ignition"};
  auto engine = _engine;
  auto pos = engine.find(deprecatedPrefix);
  if (pos != std::string::npos)
  {
    engine.replace(pos, deprecatedPrefix.size(), "gz");
    gzwarn << "Trying to load deprecated engine [" << _engine
           << "] for the GUI. Use [" << engine << "] instead." << std::endl;
  }
  this->dataPtr->renderEngineGui = engine;
}

/////////////////////////////////////////////////
void ServerConfig::AddPlugin(const ServerConfig::PluginInfo &_info)
{
  this->dataPtr->plugins.push_back(_info);
}

/////////////////////////////////////////////////
ServerConfig::PluginInfo
ServerConfig::LogPlaybackPlugin() const
{
  sdf::Plugin plugin;
  auto entityName = "*";
  auto entityType = "world";
  plugin.SetName("gz::sim::systems::LogPlayback");
  plugin.SetFilename("gz-sim-log-system");

  if (!this->LogPlaybackPath().empty())
  {
    sdf::ElementPtr pathElem = std::make_shared<sdf::Element>();
    pathElem->SetName("playback_path");
    pathElem->AddValue("string", "", false, "");
    pathElem->Set<std::string>(this->LogPlaybackPath());
    plugin.InsertContent(pathElem);
  }

  return ServerConfig::PluginInfo(entityName, entityType, plugin);
}

/////////////////////////////////////////////////
ServerConfig::PluginInfo
ServerConfig::LogRecordPlugin() const
{
  sdf::Plugin plugin;
  auto entityName = "*";
  auto entityType = "world";
  plugin.SetName("gz::sim::systems::LogRecord");
  plugin.SetFilename("gz-sim-log-system");

  gzdbg << "Generating LogRecord SDF:" << std::endl;

  if (!this->LogRecordPath().empty())
  {
    sdf::ElementPtr pathElem = std::make_shared<sdf::Element>();
    pathElem->SetName("record_path");
    pathElem->AddValue("string", "", false, "");
    pathElem->Set<std::string>(this->LogRecordPath());
    plugin.InsertContent(pathElem);
  }

  // Set whether to record resources
  sdf::ElementPtr resourceElem = std::make_shared<sdf::Element>();
  resourceElem->SetName("record_resources");
  resourceElem->AddValue("bool", "false", false, "");
  resourceElem->Set<bool>(this->LogRecordResources() ? true : false);
  plugin.InsertContent(resourceElem);

  if (!this->LogRecordCompressPath().empty())
  {
    // Set whether to compress
    sdf::ElementPtr compressElem = std::make_shared<sdf::Element>();
    compressElem->SetName("compress");
    compressElem->AddValue("bool", "false", false, "");
    compressElem->Set<bool>(true);
    plugin.InsertContent(compressElem);

    // Set compress path
    sdf::ElementPtr cPathElem = std::make_shared<sdf::Element>();
    cPathElem->SetName("compress_path");
    cPathElem->AddValue("string", "", false, "");
    cPathElem->Set<std::string>(this->LogRecordCompressPath());
    plugin.InsertContent(cPathElem);
  }

  // If record topics specified, add in SDF
  for (const std::string &topic : this->LogRecordTopics())
  {
    sdf::ElementPtr topicElem = std::make_shared<sdf::Element>();
    topicElem->SetName("record_topic");
    topicElem->AddValue("string", "false", false, "");
    topicElem->Set<std::string>(topic);
    plugin.InsertContent(topicElem);
  }

  if (this->LogRecordPeriod() > std::chrono::steady_clock::duration::zero())
  {
    sdf::ElementPtr periodElem = std::make_shared<sdf::Element>();
    periodElem->SetName("record_period");
    periodElem->AddValue("double", "0", false, "");
    double t = std::chrono::duration_cast<std::chrono::milliseconds>(
        this->LogRecordPeriod()).count() * 1e-3;
    periodElem->Set<double>(t);
    plugin.InsertContent(periodElem);
  }

  gzdbg << plugin.ToElement()->ToString("") << std::endl;

  return ServerConfig::PluginInfo(entityName,
      entityType,
      plugin);
}

/////////////////////////////////////////////////
const std::list<ServerConfig::PluginInfo> &ServerConfig::Plugins() const
{
  return this->dataPtr->plugins;
}

/////////////////////////////////////////////////
ServerConfig &ServerConfig::operator=(const ServerConfig &_cfg)
{
  this->dataPtr = std::make_unique<ServerConfigPrivate>(_cfg.dataPtr);
  return *this;
}

/////////////////////////////////////////////////
const std::chrono::time_point<std::chrono::system_clock> &
ServerConfig::Timestamp() const
{
  return this->dataPtr->timestamp;
}

/////////////////////////////////////////////////
void ServerConfig::AddLogRecordTopic(const std::string &_topic)
{
  this->dataPtr->logRecordTopics.push_back(_topic);
}

/////////////////////////////////////////////////
void ServerConfig::ClearLogRecordTopics()
{
  this->dataPtr->logRecordTopics.clear();
}

/////////////////////////////////////////////////
const std::vector<std::string> &ServerConfig::LogRecordTopics() const
{
  return this->dataPtr->logRecordTopics;
}

/////////////////////////////////////////////////
void ServerConfig::SetSdfRoot(const sdf::Root &_root) const
{
  this->dataPtr->source = ServerConfig::SourceType::kSdfRoot;
  this->dataPtr->sdfRoot.emplace();

  for (uint64_t i = 0; i < _root.WorldCount(); ++i)
  {
    const sdf::World *world = _root.WorldByIndex(i);
    if (world)
      this->dataPtr->sdfRoot->AddWorld(*world);
  }

  this->dataPtr->sdfFile = "";
  this->dataPtr->sdfString = "";
}

/////////////////////////////////////////////////
std::optional<sdf::Root> &ServerConfig::SdfRoot() const
{
  return this->dataPtr->sdfRoot;
}

/////////////////////////////////////////////////
ServerConfig::SourceType ServerConfig::Source() const
{
  return this->dataPtr->source;
}

/////////////////////////////////////////////////
void copyElement(sdf::ElementPtr _sdf, const tinyxml2::XMLElement *_xml)
{
  _sdf->SetName(_xml->Value());
  if (_xml->GetText() != nullptr)
    _sdf->AddValue("string", _xml->GetText(), "1");

  for (const tinyxml2::XMLAttribute *attribute = _xml->FirstAttribute();
       attribute; attribute = attribute->Next())
  {
    _sdf->AddAttribute(attribute->Name(), "string", "", 1, "");
    _sdf->GetAttribute(attribute->Name())->SetFromString(
        attribute->Value());
  }

  // Iterate over all the child elements
  const tinyxml2::XMLElement *elemXml = nullptr;
  for (elemXml = _xml->FirstChildElement(); elemXml;
      elemXml = elemXml->NextSiblingElement())
  {
    sdf::ElementPtr element(new sdf::Element);
    element->SetParent(_sdf);

    copyElement(element, elemXml);
    _sdf->InsertElement(element);
  }
}

/////////////////////////////////////////////////
std::list<ServerConfig::PluginInfo>
parsePluginsFromDoc(const tinyxml2::XMLDocument &_doc)
{
  auto ret =  std::list<ServerConfig::PluginInfo>();
  auto root = _doc.RootElement();
  if (root == nullptr)
  {
    gzerr << "No <server_config> element found when parsing plugins\n";
    return ret;
  }

  auto plugins = root->FirstChildElement("plugins");
  if (plugins == nullptr)
  {
    gzerr << "No <plugins> element found when parsing plugins\n";
    return ret;
  }

  const tinyxml2::XMLElement *elem{nullptr};

  // Note, this was taken from gz-launch, where this type of parsing happens.
  // Process all the plugins.
  for (elem = plugins->FirstChildElement("plugin"); elem;
       elem = elem->NextSiblingElement("plugin"))
  {
    // Get the plugin's name
    const char *nameStr = elem->Attribute("name");
    std::string name = nameStr == nullptr ? "" : nameStr;
    if (name.empty())
    {
      gzerr << "Plugin is missing the name attribute. "
        << "Skipping this plugin.\n";
      continue;
    }

    // Get the plugin's filename
    const char *fileStr = elem->Attribute("filename");
    std::string file = fileStr == nullptr ? "" : fileStr;
    if (file.empty())
    {
      gzerr << "A Plugin with name[" << name << "] is "
        << "missing the filename attribute. Skipping this plugin.\n";
      continue;
    }

    // Get the plugin's entity name attachment information.
    const char *entityNameStr = elem->Attribute("entity_name");
    std::string entityName = entityNameStr == nullptr ? "" : entityNameStr;
    if (entityName.empty())
    {
      gzerr << "A Plugin with name[" << name << "] and "
        << "filename[" << file << "] is missing the entity_name attribute. "
        << "Skipping this plugin.\n";
      continue;
    }

    // Get the plugin's entity type attachment information.
    const char *entityTypeStr = elem->Attribute("entity_type");
    std::string entityType = entityTypeStr == nullptr ? "" : entityTypeStr;
    if (entityType.empty())
    {
      gzerr << "A Plugin with name[" << name << "] and "
        << "filename[" << file << "] is missing the entity_type attribute. "
        << "Skipping this plugin.\n";
      continue;
    }

    // Create an SDF element of the plugin
    sdf::ElementPtr sdf(new sdf::Element);
    copyElement(sdf, elem);
    sdf::Plugin plugin;
    plugin.Load(sdf);

    // Add the plugin to the server config
    ret.push_back({entityName, entityType, plugin});
  }
  return ret;
}

/////////////////////////////////////////////////
std::list<ServerConfig::PluginInfo>
<<<<<<< HEAD
gz::sim::parsePluginsFromFile(const std::string &_fname)
=======
gazebo::parsePluginsFromFile(const std::string &_fname)
>>>>>>> 216d5a51
{
  tinyxml2::XMLDocument doc;
  doc.LoadFile(_fname.c_str());
  return parsePluginsFromDoc(doc);
}

/////////////////////////////////////////////////
std::list<ServerConfig::PluginInfo>
<<<<<<< HEAD
gz::sim::parsePluginsFromString(const std::string &_str)
=======
gazebo::parsePluginsFromString(const std::string &_str)
>>>>>>> 216d5a51
{
  tinyxml2::XMLDocument doc;
  doc.Parse(_str.c_str());
  return parsePluginsFromDoc(doc);
}

/////////////////////////////////////////////////
std::list<ServerConfig::PluginInfo>
<<<<<<< HEAD
gz::sim::loadPluginInfo(bool _isPlayback)
=======
gazebo::loadPluginInfo(bool _isPlayback)
>>>>>>> 216d5a51
{
  std::list<ServerConfig::PluginInfo> ret;

  // 1. Check contents of environment variable
  std::string envConfig;
<<<<<<< HEAD
  bool configSet = gz::common::env(sim::kServerConfigPathEnv,
                                   envConfig,
                                   true);

  if (!configSet)
  {
    configSet = gz::common::env("IGN_GAZEBO_SERVER_CONFIG_PATH",
                                envConfig,
                                true);
    if (configSet)
    {
      gzwarn << "Config path found using deprecated environment variable "
             << "[IGN_GAZEBO_SERVER_CONFIG_PATH]. Please use "
             << "[GZ_SIM_SERVER_CONFIG_PATH] instead" << std::endl;
    }
  }

  if (configSet)
  {
    if (gz::common::exists(envConfig))
    {
      // Parse configuration stored in environment variable
      ret = gz::sim::parsePluginsFromFile(envConfig);
=======
  bool configSet = common::env(kServerConfigPathEnv,
                                         envConfig,
                                         true);

  if (configSet)
  {
    if (common::exists(envConfig))
    {
      // Parse configuration stored in environment variable
      ret = gazebo::parsePluginsFromFile(envConfig);
>>>>>>> 216d5a51
      if (ret.empty())
      {
        // This may be desired behavior, but warn just in case.
        // Some users may want to defer all loading until later
        // during runtime.
<<<<<<< HEAD
        gzwarn << sim::kServerConfigPathEnv
=======
        ignwarn << kServerConfigPathEnv
>>>>>>> 216d5a51
                << " set but no plugins found\n";
      }
      gzdbg << "Loaded (" << ret.size() << ") plugins from file " <<
        "[" << envConfig << "]\n";

      return ret;
    }
    else
    {
      // This may be desired behavior, but warn just in case.
      // Some users may want to defer all loading until late
      // during runtime.
<<<<<<< HEAD
      gzwarn << sim::kServerConfigPathEnv
=======
      ignwarn << kServerConfigPathEnv
>>>>>>> 216d5a51
              << " set but no file found,"
              << " no plugins loaded\n";
      return ret;
    }
  }

  std::string configFilename;
  if (_isPlayback)
  {
    configFilename = "playback_server.config";
  }
  else
  {
    configFilename = "server.config";
  }

  std::string defaultConfigDir;
<<<<<<< HEAD
  gz::common::env(GZ_HOMEDIR, defaultConfigDir);
  defaultConfigDir = gz::common::joinPaths(defaultConfigDir, ".gz",
    "sim", GZ_SIM_MAJOR_VERSION_STR);

  auto defaultConfig = gz::common::joinPaths(defaultConfigDir,
      configFilename);

  if (!gz::common::exists(defaultConfig))
  {
    auto installedConfig = gz::common::joinPaths(
        GZ_SIM_SERVER_CONFIG_PATH,
        configFilename);

    if (!gz::common::createDirectories(defaultConfigDir))
=======
  common::env(IGN_HOMEDIR, defaultConfigDir);
  defaultConfigDir = common::joinPaths(defaultConfigDir, ".ignition",
    "gazebo", IGNITION_GAZEBO_MAJOR_VERSION_STR);

  auto defaultConfig = common::joinPaths(defaultConfigDir,
      configFilename);

  if (!common::exists(defaultConfig))
  {
    auto installedConfig = common::joinPaths(
        IGNITION_GAZEBO_SERVER_CONFIG_PATH,
        configFilename);

    if (!common::createDirectories(defaultConfigDir))
>>>>>>> 216d5a51
    {
      gzerr << "Failed to create directory [" << defaultConfigDir
             << "]." << std::endl;
      return ret;
    }

<<<<<<< HEAD
    if (!gz::common::exists(installedConfig))
=======
    if (!common::exists(installedConfig))
>>>>>>> 216d5a51
    {
      gzerr << "Failed to copy installed config [" << installedConfig
             << "] to default config [" << defaultConfig << "]."
             << "(file " << installedConfig << " doesn't exist)"
             << std::endl;
      return ret;
    }
<<<<<<< HEAD
    else if (!gz::common::copyFile(installedConfig, defaultConfig))
=======
    else if (!common::copyFile(installedConfig, defaultConfig))
>>>>>>> 216d5a51
    {
      gzerr << "Failed to copy installed config [" << installedConfig
             << "] to default config [" << defaultConfig << "]."
             << std::endl;
      return ret;
    }
    else
    {
      gzmsg << "Copied installed config [" << installedConfig
             << "] to default config [" << defaultConfig << "]."
             << std::endl;
    }
  }

<<<<<<< HEAD
  ret = gz::sim::parsePluginsFromFile(defaultConfig);
=======
  ret = gazebo::parsePluginsFromFile(defaultConfig);
>>>>>>> 216d5a51

  if (ret.empty())
  {
    // This may be desired behavior, but warn just in case.
    gzwarn << "Loaded config: [" << defaultConfig
      << "], but no plugins found\n";
  }

  gzdbg << "Loaded (" << ret.size() << ") plugins from file " <<
    "[" << defaultConfig << "]\n";

  return ret;
}<|MERGE_RESOLUTION|>--- conflicted
+++ resolved
@@ -543,11 +543,7 @@
 void ServerConfig::SetSeed(unsigned int _seed)
 {
   this->dataPtr->seed = _seed;
-<<<<<<< HEAD
-  gz::math::Rand::Seed(_seed);
-=======
   math::Rand::Seed(_seed);
->>>>>>> 216d5a51
 }
 
 /////////////////////////////////////////////////
@@ -908,11 +904,7 @@
 
 /////////////////////////////////////////////////
 std::list<ServerConfig::PluginInfo>
-<<<<<<< HEAD
-gz::sim::parsePluginsFromFile(const std::string &_fname)
-=======
-gazebo::parsePluginsFromFile(const std::string &_fname)
->>>>>>> 216d5a51
+sim::parsePluginsFromFile(const std::string &_fname)
 {
   tinyxml2::XMLDocument doc;
   doc.LoadFile(_fname.c_str());
@@ -921,11 +913,7 @@
 
 /////////////////////////////////////////////////
 std::list<ServerConfig::PluginInfo>
-<<<<<<< HEAD
-gz::sim::parsePluginsFromString(const std::string &_str)
-=======
-gazebo::parsePluginsFromString(const std::string &_str)
->>>>>>> 216d5a51
+sim::parsePluginsFromString(const std::string &_str)
 {
   tinyxml2::XMLDocument doc;
   doc.Parse(_str.c_str());
@@ -934,26 +922,21 @@
 
 /////////////////////////////////////////////////
 std::list<ServerConfig::PluginInfo>
-<<<<<<< HEAD
-gz::sim::loadPluginInfo(bool _isPlayback)
-=======
-gazebo::loadPluginInfo(bool _isPlayback)
->>>>>>> 216d5a51
+sim::loadPluginInfo(bool _isPlayback)
 {
   std::list<ServerConfig::PluginInfo> ret;
 
   // 1. Check contents of environment variable
   std::string envConfig;
-<<<<<<< HEAD
-  bool configSet = gz::common::env(sim::kServerConfigPathEnv,
-                                   envConfig,
-                                   true);
+  bool configSet = common::env(sim::kServerConfigPathEnv,
+                               envConfig,
+                               true);
 
   if (!configSet)
   {
-    configSet = gz::common::env("IGN_GAZEBO_SERVER_CONFIG_PATH",
-                                envConfig,
-                                true);
+    configSet = common::env("IGN_GAZEBO_SERVER_CONFIG_PATH",
+                            envConfig,
+                            true);
     if (configSet)
     {
       gzwarn << "Config path found using deprecated environment variable "
@@ -964,32 +947,16 @@
 
   if (configSet)
   {
-    if (gz::common::exists(envConfig))
+    if (common::exists(envConfig))
     {
       // Parse configuration stored in environment variable
-      ret = gz::sim::parsePluginsFromFile(envConfig);
-=======
-  bool configSet = common::env(kServerConfigPathEnv,
-                                         envConfig,
-                                         true);
-
-  if (configSet)
-  {
-    if (common::exists(envConfig))
-    {
-      // Parse configuration stored in environment variable
-      ret = gazebo::parsePluginsFromFile(envConfig);
->>>>>>> 216d5a51
+      ret = sim::parsePluginsFromFile(envConfig);
       if (ret.empty())
       {
         // This may be desired behavior, but warn just in case.
         // Some users may want to defer all loading until later
         // during runtime.
-<<<<<<< HEAD
-        gzwarn << sim::kServerConfigPathEnv
-=======
-        ignwarn << kServerConfigPathEnv
->>>>>>> 216d5a51
+        gzwarn << kServerConfigPathEnv
                 << " set but no plugins found\n";
       }
       gzdbg << "Loaded (" << ret.size() << ") plugins from file " <<
@@ -1002,11 +969,7 @@
       // This may be desired behavior, but warn just in case.
       // Some users may want to defer all loading until late
       // during runtime.
-<<<<<<< HEAD
-      gzwarn << sim::kServerConfigPathEnv
-=======
-      ignwarn << kServerConfigPathEnv
->>>>>>> 216d5a51
+      gzwarn << kServerConfigPathEnv
               << " set but no file found,"
               << " no plugins loaded\n";
       return ret;
@@ -1024,48 +987,27 @@
   }
 
   std::string defaultConfigDir;
-<<<<<<< HEAD
-  gz::common::env(GZ_HOMEDIR, defaultConfigDir);
-  defaultConfigDir = gz::common::joinPaths(defaultConfigDir, ".gz",
+  common::env(GZ_HOMEDIR, defaultConfigDir);
+  defaultConfigDir = common::joinPaths(defaultConfigDir, ".gz",
     "sim", GZ_SIM_MAJOR_VERSION_STR);
 
-  auto defaultConfig = gz::common::joinPaths(defaultConfigDir,
+  auto defaultConfig = common::joinPaths(defaultConfigDir,
       configFilename);
 
-  if (!gz::common::exists(defaultConfig))
-  {
-    auto installedConfig = gz::common::joinPaths(
+  if (!common::exists(defaultConfig))
+  {
+    auto installedConfig = common::joinPaths(
         GZ_SIM_SERVER_CONFIG_PATH,
         configFilename);
 
-    if (!gz::common::createDirectories(defaultConfigDir))
-=======
-  common::env(IGN_HOMEDIR, defaultConfigDir);
-  defaultConfigDir = common::joinPaths(defaultConfigDir, ".ignition",
-    "gazebo", IGNITION_GAZEBO_MAJOR_VERSION_STR);
-
-  auto defaultConfig = common::joinPaths(defaultConfigDir,
-      configFilename);
-
-  if (!common::exists(defaultConfig))
-  {
-    auto installedConfig = common::joinPaths(
-        IGNITION_GAZEBO_SERVER_CONFIG_PATH,
-        configFilename);
-
     if (!common::createDirectories(defaultConfigDir))
->>>>>>> 216d5a51
     {
       gzerr << "Failed to create directory [" << defaultConfigDir
              << "]." << std::endl;
       return ret;
     }
 
-<<<<<<< HEAD
-    if (!gz::common::exists(installedConfig))
-=======
     if (!common::exists(installedConfig))
->>>>>>> 216d5a51
     {
       gzerr << "Failed to copy installed config [" << installedConfig
              << "] to default config [" << defaultConfig << "]."
@@ -1073,11 +1015,7 @@
              << std::endl;
       return ret;
     }
-<<<<<<< HEAD
-    else if (!gz::common::copyFile(installedConfig, defaultConfig))
-=======
     else if (!common::copyFile(installedConfig, defaultConfig))
->>>>>>> 216d5a51
     {
       gzerr << "Failed to copy installed config [" << installedConfig
              << "] to default config [" << defaultConfig << "]."
@@ -1092,11 +1030,7 @@
     }
   }
 
-<<<<<<< HEAD
-  ret = gz::sim::parsePluginsFromFile(defaultConfig);
-=======
-  ret = gazebo::parsePluginsFromFile(defaultConfig);
->>>>>>> 216d5a51
+  ret = sim::parsePluginsFromFile(defaultConfig);
 
   if (ret.empty())
   {
