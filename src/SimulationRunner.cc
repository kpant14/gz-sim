/*
 * Copyright (C) 2018 Open Source Robotics Foundation
 *
 * Licensed under the Apache License, Version 2.0 (the "License");
 * you may not use this file except in compliance with the License.
 * You may obtain a copy of the License at
 *
 *     http://www.apache.org/licenses/LICENSE-2.0
 *
 * Unless required by applicable law or agreed to in writing, software
 * distributed under the License is distributed on an "AS IS" BASIS,
 * WITHOUT WARRANTIES OR CONDITIONS OF ANY KIND, either express or implied.
 * See the License for the specific language governing permissions and
 * limitations under the License.
 *
*/

#include "SimulationRunner.hh"

#include "ignition/gazebo/Events.hh"

#include "ignition/gazebo/components/Name.hh"

using namespace ignition;
using namespace gazebo;

using StringSet = std::unordered_set<std::string>;

//////////////////////////////////////////////////
SimulationRunner::SimulationRunner(const sdf::World *_world,
<<<<<<< HEAD
                                   SystemManager &_systemManager)
    : sdfWorld(_world)
=======
                                   const SystemLoaderPtr &_systemLoader)
>>>>>>> 4adcde34
{
  // Keep world name
  this->worldName = _world->Name();

  // Keep system loader to plugins can be loaded at runtime
  this->systemLoader = _systemLoader;

  // Get the first physics profile
  // \todo(louise) Support picking a specific profile
  auto physics = _world->PhysicsByIndex(0);
  if (!physics)
  {
    physics = _world->PhysicsDefault();
  }

  // Step size
  auto dur = std::chrono::duration<double>(physics->MaxStepSize());

  this->stepSize =
      std::chrono::duration_cast<std::chrono::steady_clock::duration>(
      dur);

  // Desired real time factor
  double desiredRtf = _world->PhysicsDefault()->RealTimeFactor();

  // The instantaneous real time factor is given as:
  //
  // RTF = sim_time / real_time
  //
  // Where the sim time is the step size times the number of sim iterations:
  //
  // sim_time = sim_it * step_size
  //
  // And the real time is the period times the number of iterations:
  //
  // real_time = it * period
  //
  // So we have:
  //
  // RTF = sim_it * step_size / it * period
  //
  // Considering no pause, sim_it equals it, so:
  //
  // RTF = step_size / period
  //
  // So to get a given RTF, our desired period is:
  //
  // period = step_size / RTF
  this->updatePeriod = std::chrono::nanoseconds(
      static_cast<int>(this->stepSize.count() / desiredRtf));

  // Create the level manager
  this->levelMgr =
      std::make_unique<LevelManager>(this->entityCompMgr, this->sdfWorld);
  // Read level info and load the active levels
  this->levelMgr->ReadLevelPerformerInfo();
  this->levelMgr->CreatePerformers();
  this->UpdateLevels();

  this->pauseConn = this->eventMgr.Connect<events::Pause>(
      std::bind(&SimulationRunner::SetPaused, this, std::placeholders::_1));

  // World control
  this->node.Advertise("/world/" + this->worldName + "/control",
        &SimulationRunner::OnWorldControl, this);

  ignmsg << "World [" << _world->Name() << "] initialized with ["
         << physics->Name() << "] physics profile." << std::endl;
}

//////////////////////////////////////////////////
SimulationRunner::~SimulationRunner()
{
}

/////////////////////////////////////////////////
void SimulationRunner::UpdateCurrentInfo()
{
  // Store the real time and sim time only if not paused.
  if (this->realTimeWatch.Running())
  {
    this->realTimes.push_back(this->realTimeWatch.ElapsedRunTime());
    this->simTimes.push_back(this->currentInfo.simTime);
  }

  // Maintain a window size of 20 for realtime and simtime.
  if (this->realTimes.size() > 20)
    this->realTimes.pop_front();
  if (this->simTimes.size() > 20)
    this->simTimes.pop_front();

  // Compute the average sim and real times.
  std::chrono::steady_clock::duration simAvg{0}, realAvg{0};
  std::list<std::chrono::steady_clock::duration>::iterator simIter,
    realIter;

  simIter = ++(this->simTimes.begin());
  realIter = ++(this->realTimes.begin());
  while (simIter != this->simTimes.end() && realIter != this->realTimes.end())
  {
    simAvg += ((*simIter) - this->simTimes.front());
    realAvg += ((*realIter) - this->realTimes.front());
    ++simIter;
    ++realIter;
  }

  // RTF, only compute this if the realTime count is greater than zero. The
  // realtTime count could be zero if simulation was started paused.
  if (realAvg.count() > 0)
  {
    this->realTimeFactor = math::precision(
          static_cast<double>(simAvg.count()) / realAvg.count(), 4);
  }

  // Fill the current update info
  this->currentInfo.realTime = this->realTimeWatch.ElapsedRunTime();
  if (!this->currentInfo.paused)
  {
    this->currentInfo.simTime += this->stepSize;
    ++this->currentInfo.iterations;
    this->currentInfo.dt = this->stepSize;
  }
  else
  {
    this->currentInfo.dt = std::chrono::steady_clock::duration::zero();
  }
}

/////////////////////////////////////////////////
void SimulationRunner::PublishStats()
{
  // Create the world statistics publisher.
  if (!this->statsPub.Valid())
  {
    transport::AdvertiseMessageOptions advertOpts;
    advertOpts.SetMsgsPerSec(5);
    this->statsPub = this->node.Advertise<ignition::msgs::WorldStatistics>(
          "/world/" + this->worldName + "/stats", advertOpts);
  }

  // Create the world statistics message.
  ignition::msgs::WorldStatistics msg;
  msg.set_real_time_factor(this->realTimeFactor);

  auto realTimeSecNsec =
    ignition::math::durationToSecNsec(this->currentInfo.realTime);

  auto simTimeSecNsec =
    ignition::math::durationToSecNsec(this->currentInfo.simTime);

  msg.mutable_real_time()->set_sec(realTimeSecNsec.first);
  msg.mutable_real_time()->set_nsec(realTimeSecNsec.second);

  msg.mutable_sim_time()->set_sec(simTimeSecNsec.first);
  msg.mutable_sim_time()->set_nsec(simTimeSecNsec.second);

  msg.set_iterations(this->currentInfo.iterations);

  msg.set_paused(this->currentInfo.paused);

  // Publish the message
  this->statsPub.Publish(msg);
}

/////////////////////////////////////////////////
void SimulationRunner::AddSystem(const SystemPluginPtr &_system)
{
  this->systems.push_back(SystemInternal(_system));

  const auto &system = this->systems.back();

  if (system.preupdate)
    this->systemsPreupdate.push_back(system.preupdate);

  if (system.update)
    this->systemsUpdate.push_back(system.update);

  if (system.postupdate)
    this->systemsPostupdate.push_back(system.postupdate);
}

/////////////////////////////////////////////////
void SimulationRunner::UpdateSystems()
{
  // \todo(nkoenig)  Systems used to be updated in parallel using
  // an ignition::common::WorkerPool. There is overhead associated with
  // this, most notably the creation and destruction of WorkOrders (see
  // WorkerPool.cc). We could turn on parallel updates in the future, and/or
  // turn it on if there are sufficient systems. More testing is required.

  for (auto& system : this->systemsPreupdate)
    system->PreUpdate(this->currentInfo, this->entityCompMgr);

  for (auto& system : this->systemsUpdate)
    system->Update(this->currentInfo, this->entityCompMgr);

  for (auto& system : this->systemsPostupdate)
    system->PostUpdate(this->currentInfo, this->entityCompMgr);
}

/////////////////////////////////////////////////
void SimulationRunner::UpdateLevels()
{
  this->levelMgr->UpdateLevels();
  this->levelMgr->LoadActiveLevels();
  this->levelMgr->UnloadInactiveLevels();
}

/////////////////////////////////////////////////
void SimulationRunner::Stop()
{
  this->running = false;
}

/////////////////////////////////////////////////
bool SimulationRunner::Run(const uint64_t _iterations)
{
  // \todo(nkoenig) Systems will need a an update structure, such as
  // priorties, or a dependency chain.
  //
  // \todo(nkoenig) We should implement the two-phase update detailed
  // in the design.

  // Keep track of wall clock time. Only start the realTimeWatch if this
  // runner is not paused.
  if (!this->currentInfo.paused)
    this->realTimeWatch.Start();

  // Variables for time keeping.
  std::chrono::steady_clock::time_point startTime;
  std::chrono::steady_clock::duration sleepTime;
  std::chrono::steady_clock::duration actualSleep;

  this->running = true;

  // Execute all the systems until we are told to stop, or the number of
  // iterations is reached.
  for (uint64_t startingIterations = this->currentInfo.iterations;
       this->running && (_iterations == 0 ||
         this->currentInfo.iterations < _iterations + startingIterations);)
  {
    // Compute the time to sleep in order to match, as closely as possible,
    // the update period.
    sleepTime = std::max(0ns, this->prevUpdateRealTime +
        this->updatePeriod - std::chrono::steady_clock::now() -
        this->sleepOffset);
    actualSleep = 0ns;

    // Only sleep if needed.
    if (sleepTime > 0ns)
    {
      // Get the current time, sleep for the duration needed to match the
      // updatePeriod, and then record the actual time slept.
      startTime = std::chrono::steady_clock::now();
      std::this_thread::sleep_for(sleepTime);
      actualSleep = std::chrono::steady_clock::now() - startTime;
    }

    // Exponentially average out the difference between expected sleep time
    // and actual sleep time.
    this->sleepOffset =
      std::chrono::duration_cast<std::chrono::nanoseconds>(
          (actualSleep - sleepTime) * 0.01 + this->sleepOffset * 0.99);

    // Update time information. This will update the iteration count, RTF,
    // and other values.
    this->UpdateCurrentInfo();

    // Publish info
    this->PublishStats();

    // Record when the update step starts.
    this->prevUpdateRealTime = std::chrono::steady_clock::now();

    // Update all the systems.
    this->UpdateSystems();

    this->UpdateLevels();

    if (!this->Paused() && this->pendingSimIterations > 0)
    {
      // Decrement the pending sim iterations, if there are any.
      --this->pendingSimIterations;
      // If this is was the last sim iterations, then re-pause simulation.
      if (this->pendingSimIterations <= 0)
      {
        this->SetPaused(true);
      }
    }

    // Process world control messages.
    this->ProcessMessages();

    // Process entity erasures.
    this->entityCompMgr.ProcessEraseEntityRequests();
  }

  this->running = false;
  return true;
}

<<<<<<< HEAD
=======
//////////////////////////////////////////////////
EntityId SimulationRunner::CreateEntities(const sdf::World *_world)
{
  // World entity
  EntityId worldEntity = this->entityCompMgr.CreateEntity();

  // World components
  this->entityCompMgr.CreateComponent(worldEntity, components::World());
  this->entityCompMgr.CreateComponent(worldEntity,
      components::Name(_world->Name()));

  // Models
  for (uint64_t modelIndex = 0; modelIndex < _world->ModelCount();
      ++modelIndex)
  {
    auto model = _world->ModelByIndex(modelIndex);
    auto modelEntity = this->CreateEntities(model);

    this->entityCompMgr.CreateComponent(modelEntity,
        components::ParentEntity(worldEntity));
  }

  // Lights
  for (uint64_t lightIndex = 0; lightIndex < _world->LightCount();
      ++lightIndex)
  {
    auto light = _world->LightByIndex(lightIndex);
    auto lightEntity = this->CreateEntities(light);

    this->entityCompMgr.CreateComponent(lightEntity,
        components::ParentEntity(worldEntity));
  }

  this->LoadPlugins(_world->Element(), worldEntity);

  return worldEntity;
}

//////////////////////////////////////////////////
EntityId SimulationRunner::CreateEntities(const sdf::Model *_model)
{
  // Entity
  EntityId modelEntity = this->entityCompMgr.CreateEntity();

  // Components
  this->entityCompMgr.CreateComponent(modelEntity, components::Model());
  this->entityCompMgr.CreateComponent(modelEntity,
      components::Pose(_model->Pose()));
  this->entityCompMgr.CreateComponent(modelEntity,
      components::Name(_model->Name()));
  this->entityCompMgr.CreateComponent(modelEntity,
      components::Static(_model->Static()));

  // NOTE: Pose components of links, visuals, and collisions are expressed in
  // the parent frame until we get frames working.

  // Links
  for (uint64_t linkIndex = 0; linkIndex < _model->LinkCount();
      ++linkIndex)
  {
    auto link = _model->LinkByIndex(linkIndex);
    auto linkEntity = this->CreateEntities(link);

    this->entityCompMgr.CreateComponent(linkEntity,
        components::ParentEntity(modelEntity));
    if (linkIndex == 0)
    {
      this->entityCompMgr.CreateComponent(linkEntity,
          components::CanonicalLink());
    }
  }

  // Joints
  for (uint64_t jointIndex = 0; jointIndex < _model->JointCount();
      ++jointIndex)
  {
    auto joint = _model->JointByIndex(jointIndex);
    auto linkEntity = this->CreateEntities(joint);

    this->entityCompMgr.CreateComponent(linkEntity,
        components::ParentEntity(modelEntity));
  }

  // Model plugins
  this->LoadPlugins(_model->Element(), modelEntity);

  return modelEntity;
}

//////////////////////////////////////////////////
EntityId SimulationRunner::CreateEntities(const sdf::Light *_light)
{
  // Entity
  EntityId lightEntity = this->entityCompMgr.CreateEntity();

  // Components
  this->entityCompMgr.CreateComponent(lightEntity, components::Light(*_light));
  this->entityCompMgr.CreateComponent(lightEntity,
      components::Pose(_light->Pose()));
  this->entityCompMgr.CreateComponent(lightEntity,
      components::Name(_light->Name()));

  return lightEntity;
}

//////////////////////////////////////////////////
EntityId SimulationRunner::CreateEntities(const sdf::Link *_link)
{
  // Entity
  EntityId linkEntity = this->entityCompMgr.CreateEntity();

  // Components
  this->entityCompMgr.CreateComponent(linkEntity, components::Link());
  this->entityCompMgr.CreateComponent(linkEntity,
      components::Pose(_link->Pose()));
  this->entityCompMgr.CreateComponent(linkEntity,
      components::Name(_link->Name()));
  this->entityCompMgr.CreateComponent(linkEntity,
      components::Inertial(_link->Inertial()));

  // Visuals
  for (uint64_t visualIndex = 0; visualIndex < _link->VisualCount();
      ++visualIndex)
  {
    auto visual = _link->VisualByIndex(visualIndex);
    auto visualEntity = this->CreateEntities(visual);

    this->entityCompMgr.CreateComponent(visualEntity,
        components::ParentEntity(linkEntity));
  }

  // Collisions
  for (uint64_t collisionIndex = 0; collisionIndex < _link->CollisionCount();
      ++collisionIndex)
  {
    auto collision = _link->CollisionByIndex(collisionIndex);
    auto collisionEntity = this->CreateEntities(collision);

    this->entityCompMgr.CreateComponent(collisionEntity,
        components::ParentEntity(linkEntity));
  }

  // Lights
  for (uint64_t lightIndex = 0; lightIndex < _link->LightCount();
      ++lightIndex)
  {
    auto light = _link->LightByIndex(lightIndex);
    auto lightEntity = this->CreateEntities(light);

    this->entityCompMgr.CreateComponent(lightEntity,
        components::ParentEntity(linkEntity));
  }

  return linkEntity;
}

//////////////////////////////////////////////////
EntityId SimulationRunner::CreateEntities(const sdf::Joint *_joint)
{
  // Entity
  EntityId jointEntity = this->entityCompMgr.CreateEntity();

  // Components
  this->entityCompMgr.CreateComponent(jointEntity,
      components::Joint());
  this->entityCompMgr.CreateComponent(jointEntity,
      components::JointType(_joint->Type()));

  if (_joint->Axis(0))
  {
    this->entityCompMgr.CreateComponent(jointEntity,
        components::JointAxis(*_joint->Axis(0)));
  }

  if (_joint->Axis(1))
  {
    this->entityCompMgr.CreateComponent(jointEntity,
        components::JointAxis2(*_joint->Axis(1)));
  }

  this->entityCompMgr.CreateComponent(jointEntity,
      components::Pose(_joint->Pose()));
  this->entityCompMgr.CreateComponent(jointEntity ,
      components::Name(_joint->Name()));
  this->entityCompMgr.CreateComponent(jointEntity ,
      components::ThreadPitch(_joint->ThreadPitch()));
  this->entityCompMgr.CreateComponent(jointEntity,
      components::ParentLinkName(_joint->ParentLinkName()));
  this->entityCompMgr.CreateComponent(jointEntity,
      components::ChildLinkName(_joint->ChildLinkName()));

  return jointEntity;
}

//////////////////////////////////////////////////
EntityId SimulationRunner::CreateEntities(const sdf::Visual *_visual)
{
  // Entity
  EntityId visualEntity = this->entityCompMgr.CreateEntity();

  // Components
  this->entityCompMgr.CreateComponent(visualEntity, components::Visual());
  this->entityCompMgr.CreateComponent(visualEntity,
      components::Pose(_visual->Pose()));
  this->entityCompMgr.CreateComponent(visualEntity,
      components::Name(_visual->Name()));

  if (_visual->Geom())
  {
    this->entityCompMgr.CreateComponent(visualEntity,
        components::Geometry(*_visual->Geom()));
  }

  // \todo(louise) Populate with default material if undefined
  if (_visual->Material())
  {
    this->entityCompMgr.CreateComponent(visualEntity,
        components::Material(*_visual->Material()));
  }

  return visualEntity;
}

//////////////////////////////////////////////////
EntityId SimulationRunner::CreateEntities(const sdf::Collision *_collision)
{
  // Entity
  EntityId collisionEntity = this->entityCompMgr.CreateEntity();

  // Components
  this->entityCompMgr.CreateComponent(collisionEntity,
      components::Collision());
  this->entityCompMgr.CreateComponent(collisionEntity,
      components::Pose(_collision->Pose()));
  this->entityCompMgr.CreateComponent(collisionEntity,
      components::Name(_collision->Name()));

  if (_collision->Geom())
  {
    this->entityCompMgr.CreateComponent(collisionEntity,
        components::Geometry(*_collision->Geom()));
  }

  return collisionEntity;
}

//////////////////////////////////////////////////
void SimulationRunner::LoadPlugins(const sdf::ElementPtr &_sdf,
    const EntityId _id)
{
  if (!_sdf->HasElement("plugin"))
    return;

  sdf::ElementPtr pluginElem = _sdf->GetElement("plugin");
  while (pluginElem)
  {
    auto system = this->systemLoader->LoadPlugin(pluginElem);
    if (system)
    {
      auto systemConfig = system.value()->QueryInterface<ISystemConfigure>();
      if (systemConfig != nullptr)
      {
        systemConfig->Configure(_id, pluginElem,
                                this->entityCompMgr,
                                this->eventMgr);
      }
      this->AddSystem(system.value());
    }
    pluginElem = pluginElem->GetNextElement("plugin");
  }
}

>>>>>>> 4adcde34
/////////////////////////////////////////////////
bool SimulationRunner::Running() const
{
  return this->running;
}

/////////////////////////////////////////////////
uint64_t SimulationRunner::IterationCount() const
{
  return this->currentInfo.iterations;
}

/////////////////////////////////////////////////
size_t SimulationRunner::EntityCount() const
{
  return this->entityCompMgr.EntityCount();
}

/////////////////////////////////////////////////
size_t SimulationRunner::SystemCount() const
{
  return this->systems.size();
}

/////////////////////////////////////////////////
void SimulationRunner::SetUpdatePeriod(
    const std::chrono::steady_clock::duration &_updatePeriod)
{
  this->updatePeriod = _updatePeriod;
}

/////////////////////////////////////////////////
void SimulationRunner::SetPaused(const bool _paused)
{
  // Only update the realtime clock if Run() has been called.
  if (this->running)
  {
    // Start or stop the realtime stopwatch based on _paused. We don't need to
    // check the stopwatch state here since the stopwatch class checks its
    // running state inside Stop() and Start().
    if (_paused)
    {
      this->realTimeWatch.Stop();
    }
    else
      this->realTimeWatch.Start();
  }

  // Store the pause state
  this->currentInfo.paused = _paused;
}

/////////////////////////////////////////////////
bool SimulationRunner::OnWorldControl(const msgs::WorldControl &_req,
    msgs::Boolean &_res)
{
  std::lock_guard<std::mutex> lock(this->msgBufferMutex);
  this->worldControlMsgs.push_back(_req);
  _res.set_data(true);
  return true;
}

/////////////////////////////////////////////////
void SimulationRunner::ProcessMessages()
{
  std::lock_guard<std::mutex> lock(this->msgBufferMutex);
  this->ProcessWorldControl();
}

/////////////////////////////////////////////////
void SimulationRunner::ProcessWorldControl()
{
  for (const msgs::WorldControl &msg : this->worldControlMsgs)
  {
    // Play / pause
    this->SetPaused(msg.pause());

    // Step, only if we are paused.
    if (this->Paused() && msg.multi_step() > 0)
    {
      this->pendingSimIterations += msg.multi_step();
      // Unpause so that stepping can occur.
      this->SetPaused(false);
    }
  }

  this->worldControlMsgs.clear();
}

/////////////////////////////////////////////////
bool SimulationRunner::Paused() const
{
  return this->currentInfo.paused;
}

/////////////////////////////////////////////////
const EntityComponentManager &SimulationRunner::EntityCompMgr() const
{
  return this->entityCompMgr;
}

/////////////////////////////////////////////////
const UpdateInfo &SimulationRunner::CurrentInfo() const
{
  return this->currentInfo;
}

/////////////////////////////////////////////////
const std::chrono::steady_clock::duration &
SimulationRunner::UpdatePeriod() const
{
  return this->updatePeriod;
}

/////////////////////////////////////////////////
const ignition::math::clock::duration &SimulationRunner::StepSize() const
{
  return this->stepSize;
}

/////////////////////////////////////////////////
void SimulationRunner::SetStepSize(const ignition::math::clock::duration &_step)
{
  this->stepSize = _step;
}

/////////////////////////////////////////////////
bool SimulationRunner::HasEntity(const std::string &_name) const
{
  bool result = false;
  this->entityCompMgr.Each<components::Name>([&](const EntityId,
        const components::Name *_entityName)->bool
    {
      if (_entityName->Data() == _name)
      {
        result = true;
        return false;
      }
      return true;
    });

  return result;
}

/////////////////////////////////////////////////
bool SimulationRunner::RequestEraseEntity(const std::string &_name)
{
  bool result = false;
  this->entityCompMgr.Each<components::Name>([&](const EntityId _id,
        const components::Name *_entityName)->bool
    {
      if (_entityName->Data() == _name)
      {
        this->entityCompMgr.RequestEraseEntity(_id);
        result = true;
        return false;
      }
      return true;
    });

  return result;
}

/////////////////////////////////////////////////
std::optional<EntityId> SimulationRunner::EntityByName(
    const std::string &_name) const
{
  std::optional<EntityId> id;
  this->entityCompMgr.Each<components::Name>([&](const EntityId _id,
        const components::Name *_entityName)->bool
    {
      if (_entityName->Data() == _name)
      {
        id = _id;
        return false;
      }
      return true;
    });

  return id;
}

/////////////////////////////////////////////////
bool SimulationRunner::RequestEraseEntity(const EntityId _id)
{
  if (this->entityCompMgr.HasEntity(_id))
  {
    this->entityCompMgr.RequestEraseEntity(_id);
    return true;
  }

  return false;
}<|MERGE_RESOLUTION|>--- conflicted
+++ resolved
@@ -19,7 +19,26 @@
 
 #include "ignition/gazebo/Events.hh"
 
+#include "ignition/gazebo/components/CanonicalLink.hh"
+#include "ignition/gazebo/components/Collision.hh"
+#include "ignition/gazebo/components/ChildLinkName.hh"
+#include "ignition/gazebo/components/Geometry.hh"
+#include "ignition/gazebo/components/Inertial.hh"
+#include "ignition/gazebo/components/Joint.hh"
+#include "ignition/gazebo/components/JointAxis.hh"
+#include "ignition/gazebo/components/JointType.hh"
+#include "ignition/gazebo/components/Light.hh"
+#include "ignition/gazebo/components/Link.hh"
+#include "ignition/gazebo/components/Material.hh"
+#include "ignition/gazebo/components/Model.hh"
 #include "ignition/gazebo/components/Name.hh"
+#include "ignition/gazebo/components/ParentLinkName.hh"
+#include "ignition/gazebo/components/ParentEntity.hh"
+#include "ignition/gazebo/components/Pose.hh"
+#include "ignition/gazebo/components/Static.hh"
+#include "ignition/gazebo/components/ThreadPitch.hh"
+#include "ignition/gazebo/components/Visual.hh"
+#include "ignition/gazebo/components/World.hh"
 
 using namespace ignition;
 using namespace gazebo;
@@ -28,12 +47,8 @@
 
 //////////////////////////////////////////////////
 SimulationRunner::SimulationRunner(const sdf::World *_world,
-<<<<<<< HEAD
-                                   SystemManager &_systemManager)
+                                   const SystemLoaderPtr &_systemLoader)
     : sdfWorld(_world)
-=======
-                                   const SystemLoaderPtr &_systemLoader)
->>>>>>> 4adcde34
 {
   // Keep world name
   this->worldName = _world->Name();
@@ -335,8 +350,6 @@
   return true;
 }
 
-<<<<<<< HEAD
-=======
 //////////////////////////////////////////////////
 EntityId SimulationRunner::CreateEntities(const sdf::World *_world)
 {
@@ -609,7 +622,6 @@
   }
 }
 
->>>>>>> 4adcde34
 /////////////////////////////////////////////////
 bool SimulationRunner::Running() const
 {
