/*
 * Copyright (C) 2018 Open Source Robotics Foundation
 *
 * Licensed under the Apache License, Version 2.0 (the "License");
 * you may not use this file except in compliance with the License.
 * You may obtain a copy of the License at
 *
 *     http://www.apache.org/licenses/LICENSE-2.0
 *
 * Unless required by applicable law or agreed to in writing, software
 * distributed under the License is distributed on an "AS IS" BASIS,
 * WITHOUT WARRANTIES OR CONDITIONS OF ANY KIND, either express or implied.
 * See the License for the specific language governing permissions and
 * limitations under the License.
 *
*/

#include "SimulationRunner.hh"

#include "ignition/common/Profiler.hh"

#include "ignition/gazebo/components/Model.hh"
#include "ignition/gazebo/components/Name.hh"
#include "ignition/gazebo/components/Sensor.hh"
#include "ignition/gazebo/components/Visual.hh"
#include "ignition/gazebo/components/World.hh"
#include "ignition/gazebo/Events.hh"
#include "ignition/gazebo/SdfEntityCreator.hh"
#include "ignition/gazebo/Util.hh"
#include "network/NetworkManagerPrimary.hh"

using namespace ignition;
using namespace gazebo;

using StringSet = std::unordered_set<std::string>;


//////////////////////////////////////////////////
SimulationRunner::SimulationRunner(const sdf::World *_world,
                                   const SystemLoaderPtr &_systemLoader,
                                   const ServerConfig &_config)
    // \todo(nkoenig) Either copy the world, or add copy constructor to the
    // World and other elements.
    : sdfWorld(_world), serverConfig(_config)
{
  if (nullptr == _world)
  {
    ignerr << "Can't start simulation runner with null world." << std::endl;
    return;
  }

  // Keep world name
  this->worldName = _world->Name();

  // Keep system loader so plugins can be loaded at runtime
  this->systemLoader = _systemLoader;

  // Get the first physics profile
  // \todo(louise) Support picking a specific profile
  auto physics = _world->PhysicsByIndex(0);
  if (!physics)
  {
    physics = _world->PhysicsDefault();
  }

  // Step size
  auto dur = std::chrono::duration<double>(physics->MaxStepSize());

  this->stepSize =
      std::chrono::duration_cast<std::chrono::steady_clock::duration>(
      dur);

  // Desired real time factor
  double desiredRtf = _world->PhysicsDefault()->RealTimeFactor();

  // The instantaneous real time factor is given as:
  //
  // RTF = sim_time / real_time
  //
  // Where the sim time is the step size times the number of sim iterations:
  //
  // sim_time = sim_it * step_size
  //
  // And the real time is the period times the number of iterations:
  //
  // real_time = it * period
  //
  // So we have:
  //
  // RTF = sim_it * step_size / it * period
  //
  // Considering no pause, sim_it equals it, so:
  //
  // RTF = step_size / period
  //
  // So to get a given RTF, our desired period is:
  //
  // period = step_size / RTF
  this->updatePeriod = std::chrono::nanoseconds(
      static_cast<int>(this->stepSize.count() / desiredRtf));

  this->pauseConn = this->eventMgr.Connect<events::Pause>(
      std::bind(&SimulationRunner::SetPaused, this, std::placeholders::_1));

  this->stopConn = this->eventMgr.Connect<events::Stop>(
      std::bind(&SimulationRunner::OnStop, this));

  this->loadPluginsConn = this->eventMgr.Connect<events::LoadPlugins>(
      std::bind(&SimulationRunner::LoadPlugins, this, std::placeholders::_1,
      std::placeholders::_2));

  // Create the level manager
  this->levelMgr = std::make_unique<LevelManager>(this, _config.UseLevels());

  // Check if this is going to be a distributed runner
  // Attempt to create the manager based on environment variables.
  // If the configuration is invalid, then networkMgr will be `nullptr`.
  if (_config.UseDistributedSimulation())
  {
    if (_config.NetworkRole().empty())
    {
      /// \todo(nkoenig) Remove part of the 'if' statement in ign-gazebo3.
      this->networkMgr = NetworkManager::Create(
          std::bind(&SimulationRunner::Step, this, std::placeholders::_1),
          this->entityCompMgr, &this->eventMgr);
    }
    else
    {
      this->networkMgr = NetworkManager::Create(
          std::bind(&SimulationRunner::Step, this, std::placeholders::_1),
          this->entityCompMgr, &this->eventMgr,
          NetworkConfig::FromValues(
            _config.NetworkRole(), _config.NetworkSecondaries()));
    }

    if (this->networkMgr)
    {
      if (this->networkMgr->IsPrimary())
      {
        ignmsg << "Network Primary, expects ["
          << this->networkMgr->Config().numSecondariesExpected
          << "] secondaries." << std::endl;
      }
      else if (this->networkMgr->IsSecondary())
      {
        ignmsg << "Network Secondary, with namespace ["
          << this->networkMgr->Namespace() << "]." << std::endl;
      }
    }
  }

  // Load the active levels
  this->levelMgr->UpdateLevelsState();

  // World control
  transport::NodeOptions opts;
  if (this->networkMgr)
  {
    opts.SetNameSpace(this->networkMgr->Namespace() +
                      "/world/" + this->worldName);
  }
  else
  {
    opts.SetNameSpace("/world/" + this->worldName);
  }

  this->node = std::make_unique<transport::Node>(opts);

  // TODO(louise) Combine both messages into one.
  this->node->Advertise("control", &SimulationRunner::OnWorldControl, this);
  this->node->Advertise("playback/control",
      &SimulationRunner::OnPlaybackControl, this);

  ignmsg << "Serving world controls on [" << opts.NameSpace()
         << "/control] and [" << opts.NameSpace() << "/playback/control]"
         << std::endl;

  // Publish empty GUI messages for worlds that have no GUI in the beginning.
  // In the future, support modifying GUI from the server at runtime.
  if (_world->Gui())
  {
    this->guiMsg = convert<msgs::GUI>(*_world->Gui());
  }

  std::string infoService{"gui/info"};
  this->node->Advertise(infoService, &SimulationRunner::GuiInfoService, this);

  ignmsg << "Serving GUI information on [" << opts.NameSpace() << "/"
         << infoService << "]" << std::endl;

  ignmsg << "World [" << _world->Name() << "] initialized with ["
         << physics->Name() << "] physics profile." << std::endl;
}

//////////////////////////////////////////////////
SimulationRunner::~SimulationRunner()
{
  this->StopWorkerThreads();
}

/////////////////////////////////////////////////
void SimulationRunner::UpdateCurrentInfo()
{
  IGN_PROFILE("SimulationRunner::UpdateCurrentInfo");

  // Rewind
  if (this->requestedRewind)
  {
    igndbg << "Rewinding simulation back to time zero." << std::endl;
    this->realTimes.clear();
    this->simTimes.clear();
    this->realTimeFactor = 0;

    this->currentInfo.dt = -this->currentInfo.simTime;
    this->currentInfo.simTime = std::chrono::steady_clock::duration::zero();
    this->currentInfo.realTime = std::chrono::steady_clock::duration::zero();
    this->currentInfo.iterations = 0;
    this->realTimeWatch.Reset();
    if (!this->currentInfo.paused)
      this->realTimeWatch.Start();

    this->requestedRewind = false;

    return;
  }

  // Seek
  if (this->requestedSeek >= std::chrono::steady_clock::duration::zero())
  {
    igndbg << "Seeking to " << std::chrono::duration_cast<std::chrono::seconds>(
        this->requestedSeek).count() << "s." << std::endl;

    this->realTimes.clear();
    this->simTimes.clear();
    this->realTimeFactor = 0;

    this->currentInfo.dt = this->requestedSeek - this->currentInfo.simTime;
    this->currentInfo.simTime = this->requestedSeek;
    this->currentInfo.iterations = 0;

    this->currentInfo.realTime = this->realTimeWatch.ElapsedRunTime();

    this->requestedSeek = std::chrono::steady_clock::duration{-1};

    return;
  }

  // Regular time flow

  // Store the real time and sim time only if not paused.
  if (this->realTimeWatch.Running())
  {
    this->realTimes.push_back(this->realTimeWatch.ElapsedRunTime());
    this->simTimes.push_back(this->currentInfo.simTime);
  }

  // Maintain a window size of 20 for realtime and simtime.
  if (this->realTimes.size() > 20)
    this->realTimes.pop_front();
  if (this->simTimes.size() > 20)
    this->simTimes.pop_front();

  // Compute the average sim and real times.
  std::chrono::steady_clock::duration simAvg{0}, realAvg{0};
  std::list<std::chrono::steady_clock::duration>::iterator simIter,
    realIter;

  simIter = ++(this->simTimes.begin());
  realIter = ++(this->realTimes.begin());
  while (simIter != this->simTimes.end() && realIter != this->realTimes.end())
  {
    simAvg += ((*simIter) - this->simTimes.front());
    realAvg += ((*realIter) - this->realTimes.front());
    ++simIter;
    ++realIter;
  }

  // RTF, only compute this if the realTime count is greater than zero. The
  // realtTime count could be zero if simulation was started paused.
  if (realAvg.count() > 0)
  {
    this->realTimeFactor = math::precision(
          static_cast<double>(simAvg.count()) / realAvg.count(), 4);
  }

  // Fill the current update info
  this->currentInfo.realTime = this->realTimeWatch.ElapsedRunTime();
  this->currentInfo.dt = std::chrono::steady_clock::duration::zero();

  // In the case that networking is not running, or this is a primary.
  // If this is a network secondary, this data is populated via the network.
  if (!this->currentInfo.paused &&
      (!this->networkMgr || this->networkMgr->IsPrimary()))
  {
    this->currentInfo.simTime += this->stepSize;
    ++this->currentInfo.iterations;
    this->currentInfo.dt = this->stepSize;
  }
}

/////////////////////////////////////////////////
void SimulationRunner::PublishStats()
{
  IGN_PROFILE("SimulationRunner::PublishStats");

  // Create the world statistics message.
  ignition::msgs::WorldStatistics msg;
  msg.set_real_time_factor(this->realTimeFactor);

  auto realTimeSecNsec =
    ignition::math::durationToSecNsec(this->currentInfo.realTime);

  auto simTimeSecNsec =
    ignition::math::durationToSecNsec(this->currentInfo.simTime);

  msg.mutable_real_time()->set_sec(realTimeSecNsec.first);
  msg.mutable_real_time()->set_nsec(realTimeSecNsec.second);

  msg.mutable_sim_time()->set_sec(simTimeSecNsec.first);
  msg.mutable_sim_time()->set_nsec(simTimeSecNsec.second);

  msg.set_iterations(this->currentInfo.iterations);

  msg.set_paused(this->currentInfo.paused);

  // Publish the stats message. The stats message is throttled.
  this->statsPub.Publish(msg);

  if (this->rootStatsPub.Valid())
    this->rootStatsPub.Publish(msg);

  // Create and publish the clock message. The clock message is not
  // throttled.
  ignition::msgs::Clock clockMsg;
  clockMsg.mutable_real()->set_sec(realTimeSecNsec.first);
  clockMsg.mutable_real()->set_nsec(realTimeSecNsec.second);
  clockMsg.mutable_sim()->set_sec(simTimeSecNsec.first);
  clockMsg.mutable_sim()->set_nsec(simTimeSecNsec.second);
  clockMsg.mutable_system()->set_sec(IGN_SYSTEM_TIME_S());
  clockMsg.mutable_system()->set_nsec(
      IGN_SYSTEM_TIME_NS() - IGN_SYSTEM_TIME_S() * IGN_SEC_TO_NANO);
  this->clockPub.Publish(clockMsg);

  // Only publish to root topic if no others are.
  if (this->rootClockPub.Valid())
    this->rootClockPub.Publish(clockMsg);
}

/////////////////////////////////////////////////
void SimulationRunner::AddSystem(const SystemPluginPtr &_system)
{
  std::lock_guard<std::mutex> lock(this->pendingSystemsMutex);
  this->pendingSystems.push_back(_system);
}

/////////////////////////////////////////////////
void SimulationRunner::AddSystemToRunner(const SystemPluginPtr &_system)
{
  this->systems.push_back(SystemInternal(_system));

  const auto &system = this->systems.back();

  if (system.preupdate)
    this->systemsPreupdate.push_back(system.preupdate);

  if (system.update)
    this->systemsUpdate.push_back(system.update);

  if (system.postupdate)
    this->systemsPostupdate.push_back(system.postupdate);
}

/////////////////////////////////////////////////
void SimulationRunner::ProcessSystemQueue()
{
  std::lock_guard<std::mutex> lock(this->pendingSystemsMutex);
  auto pending = this->pendingSystems.size();

  if (pending > 0)
  {
    // If additional systems are to be added, stop the existing threads.
    this->StopWorkerThreads();
  }

  for (const auto &system : this->pendingSystems)
  {
    this->AddSystemToRunner(system);
  }

  this->pendingSystems.clear();

  // If additional systems were added, recreate the worker threads.
  if (pending > 0)
  {
    igndbg << "Creating PostUpdate worker threads: "
      << this->systemsPostupdate.size() + 1 << std::endl;

    this->postUpdateStartBarrier =
      std::make_unique<Barrier>(this->systemsPostupdate.size() + 1);
    this->postUpdateStopBarrier =
      std::make_unique<Barrier>(this->systemsPostupdate.size() + 1);

    this->postUpdateThreadsRunning = true;
    int id = 0;

    for (auto &system : this->systemsPostupdate)
    {
      igndbg << "Creating postupdate worker thread (" << id << ")" << std::endl;

      this->postUpdateThreads.push_back(std::thread([&, id]()
      {
        std::stringstream ss;
        ss << "PostUpdateThread: " << id;
        IGN_PROFILE_THREAD_NAME(ss.str().c_str());
        while (this->postUpdateThreadsRunning)
        {
          this->postUpdateStartBarrier->Wait();
          if (this->postUpdateThreadsRunning)
          {
            system->PostUpdate(this->currentInfo, this->entityCompMgr);
          }
          this->postUpdateStopBarrier->Wait();
        }
        igndbg << "Exiting postupdate worker thread ("
          << id << ")" << std::endl;
      }));
      id++;
    }
  }
}

/////////////////////////////////////////////////
void SimulationRunner::UpdateSystems()
{
  IGN_PROFILE("SimulationRunner::UpdateSystems");
  // \todo(nkoenig)  Systems used to be updated in parallel using
  // an ignition::common::WorkerPool. There is overhead associated with
  // this, most notably the creation and destruction of WorkOrders (see
  // WorkerPool.cc). We could turn on parallel updates in the future, and/or
  // turn it on if there are sufficient systems. More testing is required.

  {
    IGN_PROFILE("PreUpdate");
    for (auto& system : this->systemsPreupdate)
      system->PreUpdate(this->currentInfo, this->entityCompMgr);
  }

  {
    IGN_PROFILE("Update");
    for (auto& system : this->systemsUpdate)
      system->Update(this->currentInfo, this->entityCompMgr);
  }

  {
    IGN_PROFILE("PostUpdate");
    // If no systems implementing PostUpdate have been added, then
    // the barriers will be uninitialized, so guard against that condition.
    if (this->postUpdateStartBarrier && this->postUpdateStopBarrier)
    {
      this->postUpdateStartBarrier->Wait();
      this->postUpdateStopBarrier->Wait();
    }
  }
}

/////////////////////////////////////////////////
void SimulationRunner::Stop()
{
  this->eventMgr.Emit<events::Stop>();
}

/////////////////////////////////////////////////
void SimulationRunner::OnStop()
{
  this->stopReceived = true;
  this->running = false;
}

/////////////////////////////////////////////////
void SimulationRunner::StopWorkerThreads()
{
  this->postUpdateThreadsRunning = false;
  if (this->postUpdateStartBarrier)
  {
    this->postUpdateStartBarrier->Cancel();
  }
  if (this->postUpdateStopBarrier)
  {
    this->postUpdateStopBarrier->Cancel();
  }
  for (auto &thread : this->postUpdateThreads)
  {
    thread.join();
  }
  this->postUpdateThreads.clear();
}

/////////////////////////////////////////////////
bool SimulationRunner::Run(const uint64_t _iterations)
{
  // \todo(nkoenig) Systems will need a an update structure, such as
  // priorties, or a dependency chain.
  //
  // \todo(nkoenig) We should implement the two-phase update detailed
  // in the design.
  IGN_PROFILE_THREAD_NAME("SimulationRunner");

  // Initialize network communications.
  if (this->networkMgr)
  {
    igndbg << "Initializing network configuration" << std::endl;
    this->networkMgr->Handshake();

    // Secondaries are stepped through the primary, just keep alive until
    // simulation is over
    if (this->networkMgr->IsSecondary())
    {
      igndbg << "Secondary running." << std::endl;
      while (!this->stopReceived)
      {
        std::this_thread::sleep_for(std::chrono::milliseconds(100));
      }
      igndbg << "Secondary finished run." << std::endl;
      return true;
    }
  }
  // Keep track of wall clock time. Only start the realTimeWatch if this
  // runner is not paused.
  if (!this->currentInfo.paused)
    this->realTimeWatch.Start();

  // Variables for time keeping.
  std::chrono::steady_clock::time_point startTime;
  std::chrono::steady_clock::duration sleepTime;
  std::chrono::steady_clock::duration actualSleep;

  this->running = true;

  // Create the world statistics publisher.
  if (!this->statsPub.Valid())
  {
    transport::AdvertiseMessageOptions advertOpts;
    advertOpts.SetMsgsPerSec(5);
    this->statsPub = this->node->Advertise<ignition::msgs::WorldStatistics>(
        "stats", advertOpts);
  }

  if (!this->rootStatsPub.Valid())
  {
    // Check for the existence of other publishers on `/stats`
    std::vector<ignition::transport::MessagePublisher> publishers;
    this->node->TopicInfo("/stats", publishers);

    if (!publishers.empty())
    {
      ignwarn << "Found additional publishers on /stats," <<
                 " using namespaced stats topic only" << std::endl;
      igndbg << "Publishers [Address, Message Type]:\n";

      /// List the publishers
      for (auto & pub : publishers)
      {
        igndbg << "  " << pub.Addr() << ", "
          << pub.MsgTypeName() << std::endl;
      }
    }
    else
    {
      ignmsg << "Found no publishers on /stats, adding root stats topic"
             << std::endl;
      this->rootStatsPub = this->node->Advertise<msgs::WorldStatistics>(
          "/stats");
    }
  }

  // Create the clock publisher.
  if (!this->clockPub.Valid())
    this->clockPub = this->node->Advertise<ignition::msgs::Clock>("clock");

  // Create the global clock publisher.
  if (!this->rootClockPub.Valid())
  {
    // Check for the existence of other publishers on `/clock`
    std::vector<ignition::transport::MessagePublisher> publishers;
    this->node->TopicInfo("/clock", publishers);

    if (!publishers.empty())
    {
      ignwarn << "Found additional publishers on /clock," <<
                 " using namespaced clock topic only" << std::endl;
      igndbg << "Publishers [Address, Message Type]:\n";

      /// List the publishers
      for (auto & pub : publishers)
      {
        igndbg << "  " << pub.Addr() << ", "
          << pub.MsgTypeName() << std::endl;
      }
    }
    else
    {
      ignmsg << "Found no publishers on /clock, adding root clock topic"
             << std::endl;
      this->rootClockPub = this->node->Advertise<ignition::msgs::Clock>(
          "/clock");
    }
  }

  // Keep number of iterations requested by caller
  uint64_t processedIterations{0};

  // Execute all the systems until we are told to stop, or the number of
  // iterations is reached.
  while (this->running && (_iterations == 0 ||
       processedIterations < _iterations))
  {
    IGN_PROFILE("SimulationRunner::Run - Iteration");
    // Compute the time to sleep in order to match, as closely as possible,
    // the update period.
    sleepTime = 0ns;
    actualSleep = 0ns;

    sleepTime = std::max(0ns, this->prevUpdateRealTime +
        this->updatePeriod - std::chrono::steady_clock::now() -
        this->sleepOffset);

    // Only sleep if needed.
    if (sleepTime > 0ns)
    {
      IGN_PROFILE("Sleep");
      // Get the current time, sleep for the duration needed to match the
      // updatePeriod, and then record the actual time slept.
      startTime = std::chrono::steady_clock::now();
      std::this_thread::sleep_for(sleepTime);
      actualSleep = std::chrono::steady_clock::now() - startTime;
    }

    // Exponentially average out the difference between expected sleep time
    // and actual sleep time.
    this->sleepOffset =
      std::chrono::duration_cast<std::chrono::nanoseconds>(
          (actualSleep - sleepTime) * 0.01 + this->sleepOffset * 0.99);

    // Update time information. This will update the iteration count, RTF,
    // and other values.
    this->UpdateCurrentInfo();
    if (!this->currentInfo.paused)
    {
      processedIterations++;
    }

    // If network, wait for network step, otherwise do our own step
    if (this->networkMgr)
    {
      auto netPrimary =
          dynamic_cast<NetworkManagerPrimary *>(this->networkMgr.get());
      netPrimary->Step(this->currentInfo);
    }
    else
    {
      this->Step(this->currentInfo);
    }
  }

  this->running = false;

  return true;
}

/////////////////////////////////////////////////
void SimulationRunner::Step(const UpdateInfo &_info)
{
  IGN_PROFILE("SimulationRunner::Step");
  this->currentInfo = _info;

  // Publish info
  this->PublishStats();

  // Record when the update step starts.
  this->prevUpdateRealTime = std::chrono::steady_clock::now();

  this->levelMgr->UpdateLevelsState();

  // Handle pending systems
  this->ProcessSystemQueue();

  // Update all the systems.
  this->UpdateSystems();

  if (!this->Paused() && this->pendingSimIterations > 0)
  {
    // Decrement the pending sim iterations, if there are any.
    --this->pendingSimIterations;

    // If this is was the last sim iterations, then re-pause simulation.
    if (this->pendingSimIterations <= 0)
    {
      this->SetPaused(true);
    }
  }

  // Process world control messages.
  this->ProcessMessages();

  // Clear all new entities
  this->entityCompMgr.ClearNewlyCreatedEntities();

  // Process entity removals.
  this->entityCompMgr.ProcessRemoveEntityRequests();

  // Each network manager takes care of marking its components as unchanged
  if (!this->networkMgr)
    this->entityCompMgr.SetAllComponentsUnchanged();
}

//////////////////////////////////////////////////
void SimulationRunner::LoadPlugins(const Entity _entity,
    const sdf::ElementPtr &_sdf)
{
  sdf::ElementPtr pluginElem = _sdf->GetElement("plugin");
  while (pluginElem)
  {
    // No error message for the 'else' case of the following 'if' statement
    // because SDF create a default <plugin> element even if it's not
    // specified. An error message would result in spamming
    // the console. \todo(nkoenig) Fix SDF should so that elements are not
    // automatically added.
    if (pluginElem->Get<std::string>("filename") != "__default__" &&
        pluginElem->Get<std::string>("name") != "__default__")
    {
      std::optional<SystemPluginPtr> system;
      {
        std::lock_guard<std::mutex> lock(this->systemLoaderMutex);
        system = this->systemLoader->LoadPlugin(pluginElem);
      }
      if (system)
      {
        auto systemConfig = system.value()->QueryInterface<ISystemConfigure>();
        if (systemConfig != nullptr)
        {
          systemConfig->Configure(_entity, pluginElem,
              this->entityCompMgr,
              this->eventMgr);
        }
        this->AddSystem(system.value());
        igndbg << "Loaded system [" << pluginElem->Get<std::string>("name")
               << "] for entity [" << _entity << "]" << std::endl;
      }
    }

    pluginElem = pluginElem->GetNextElement("plugin");
  }

  // \todo(nkoenig) Remove plugins from the server config after they have
  // been added. We might not want to do this if we want to support adding
  // the same plugin to multiple entities, for example via a regex
  // expression.
  //
  // Check plugins from the ServerConfig for matching entities.
  for (const ServerConfig::PluginInfo &plugin : this->serverConfig.Plugins())
  {
    // \todo(anyone) Type + name is not enough to uniquely identify an entity
    // \todo(louise) The runner shouldn't care about specific components, this
    // logic should be moved somewhere else.
    Entity entity{kNullEntity};

    if ("model" == plugin.EntityType())
    {
      entity = this->entityCompMgr.EntityByComponents(
          components::Name(plugin.EntityName()), components::Model());
    }
    else if ("world" == plugin.EntityType())
    {
      entity = this->entityCompMgr.EntityByComponents(
          components::Name(plugin.EntityName()), components::World());
    }
    else if ("sensor" == plugin.EntityType())
    {
      // TODO(louise) Use scoped names for models and worlds too
      auto sensors = this->entityCompMgr.EntitiesByComponents(
          components::Sensor());

      for (auto sensor : sensors)
      {
        if (scopedName(sensor, this->entityCompMgr, "::", false) ==
            plugin.EntityName())
        {
          entity = sensor;
          break;
        }
      }
    }
    else if ("visual" == plugin.EntityType())
    {
<<<<<<< HEAD
      // TODO(louise) Use scoped names for models and worlds too
      auto visuals = this->entityCompMgr.EntitiesByComponents(
          components::Sensor());
=======
      // TODO(anyone) Use scoped names for models and worlds too
      auto visuals = this->entityCompMgr.EntitiesByComponents(
          components::Visual());
>>>>>>> a09b2848

      for (auto visual : visuals)
      {
        if (scopedName(visual, this->entityCompMgr, "::", false) ==
            plugin.EntityName())
        {
          entity = visual;
          break;
        }
      }
    }
    else
    {
      ignwarn << "No support for attaching plugins to entity of type ["
              << plugin.EntityType() << "]" << std::endl;
    }

    // Skip plugins that do not match the provided entity
    if (entity != _entity)
      continue;

    std::optional<SystemPluginPtr> system;
    {
      std::lock_guard<std::mutex> lock(this->systemLoaderMutex);
      system = this->systemLoader->LoadPlugin(plugin.Filename(), plugin.Name(),
                                              nullptr);
    }

    if (system)
    {
      auto systemConfig = system.value()->QueryInterface<ISystemConfigure>();
      if (systemConfig != nullptr)
      {
        systemConfig->Configure(_entity, plugin.Sdf(), this->entityCompMgr,
                                this->eventMgr);
      }
      this->AddSystem(system.value());
      igndbg << "Loaded system [" << plugin.Name()
             << "] for entity [" << _entity << "]" << std::endl;
    }
  }
}

/////////////////////////////////////////////////
bool SimulationRunner::Running() const
{
  return this->running;
}

/////////////////////////////////////////////////
bool SimulationRunner::StopReceived() const
{
  return this->stopReceived;
}

/////////////////////////////////////////////////
bool SimulationRunner::Ready() const
{
  bool ready = true;
  if (this->networkMgr && !this->networkMgr->Ready())
  {
    ready = false;
  }
  return ready;
}

/////////////////////////////////////////////////
uint64_t SimulationRunner::IterationCount() const
{
  return this->currentInfo.iterations;
}

/////////////////////////////////////////////////
size_t SimulationRunner::EntityCount() const
{
  return this->entityCompMgr.EntityCount();
}

/////////////////////////////////////////////////
size_t SimulationRunner::SystemCount() const
{
  std::lock_guard<std::mutex> lock(this->pendingSystemsMutex);
  return this->systems.size() + this->pendingSystems.size();
}

/////////////////////////////////////////////////
void SimulationRunner::SetUpdatePeriod(
    const std::chrono::steady_clock::duration &_updatePeriod)
{
  this->updatePeriod = _updatePeriod;
}

/////////////////////////////////////////////////
void SimulationRunner::SetPaused(const bool _paused)
{
  // Only update the realtime clock if Run() has been called.
  if (this->running)
  {
    // Start or stop the realtime stopwatch based on _paused. We don't need to
    // check the stopwatch state here since the stopwatch class checks its
    // running state inside Stop() and Start().
    if (_paused)
    {
      this->realTimeWatch.Stop();
    }
    else
      this->realTimeWatch.Start();
  }

  // Store the pause state
  this->currentInfo.paused = _paused;
}

/////////////////////////////////////////////////
bool SimulationRunner::OnWorldControl(const msgs::WorldControl &_req,
    msgs::Boolean &_res)
{
  std::lock_guard<std::mutex> lock(this->msgBufferMutex);

  WorldControl control;
  control.pause = _req.pause();

  if (_req.multi_step() != 0)
    control.multiStep = _req.multi_step();
  else if (_req.step())
    control.multiStep = 1;

  if (_req.has_reset())
  {
    control.rewind = _req.reset().all() || _req.reset().time_only();

    if (_req.reset().model_only())
    {
      ignwarn << "Model only reset is not supported." << std::endl;
    }
  }

  if (_req.seed() != 0)
  {
    ignwarn << "Changing seed is not supported." << std::endl;
  }

  this->worldControls.push_back(control);

  _res.set_data(true);
  return true;
}

/////////////////////////////////////////////////
bool SimulationRunner::OnPlaybackControl(const msgs::LogPlaybackControl &_req,
    msgs::Boolean &_res)
{
  std::lock_guard<std::mutex> lock(this->msgBufferMutex);

  WorldControl control;
  control.pause = _req.pause();
  control.multiStep = _req.multi_step();
  control.rewind = _req.rewind();

  if (_req.has_seek())
  {
    control.seek = std::chrono::seconds(_req.seek().sec()) +
                   std::chrono::nanoseconds(_req.seek().nsec());
  }

  if (_req.forward())
  {
    ignwarn << "Log forwarding is not supported, use seek." << std::endl;
  }

  this->worldControls.push_back(control);

  _res.set_data(true);
  return true;
}

/////////////////////////////////////////////////
void SimulationRunner::ProcessMessages()
{
  IGN_PROFILE("SimulationRunner::ProcessMessages");
  std::lock_guard<std::mutex> lock(this->msgBufferMutex);
  this->ProcessWorldControl();
}

/////////////////////////////////////////////////
void SimulationRunner::ProcessWorldControl()
{
  IGN_PROFILE("SimulationRunner::ProcessWorldControl");
  for (const auto &control : this->worldControls)
  {
    // Play / pause
    this->SetPaused(control.pause);

    // Step, only if we are paused.
    if (this->Paused() && control.multiStep > 0)
    {
      this->pendingSimIterations += control.multiStep;
      // Unpause so that stepping can occur.
      this->SetPaused(false);
    }

    // Rewind / reset
    this->requestedRewind = control.rewind;

    // Seek
    if (control.seek >= std::chrono::steady_clock::duration::zero())
    {
      this->requestedSeek = control.seek;
    }
  }

  this->worldControls.clear();
}

/////////////////////////////////////////////////
bool SimulationRunner::Paused() const
{
  return this->currentInfo.paused;
}

/////////////////////////////////////////////////
const EntityComponentManager &SimulationRunner::EntityCompMgr() const
{
  return this->entityCompMgr;
}

/////////////////////////////////////////////////
EventManager &SimulationRunner::EventMgr()
{
  return this->eventMgr;
}

/////////////////////////////////////////////////
const UpdateInfo &SimulationRunner::CurrentInfo() const
{
  return this->currentInfo;
}

/////////////////////////////////////////////////
const std::chrono::steady_clock::duration &
SimulationRunner::UpdatePeriod() const
{
  return this->updatePeriod;
}

/////////////////////////////////////////////////
const ignition::math::clock::duration &SimulationRunner::StepSize() const
{
  return this->stepSize;
}

/////////////////////////////////////////////////
void SimulationRunner::SetStepSize(const ignition::math::clock::duration &_step)
{
  this->stepSize = _step;
}

/////////////////////////////////////////////////
bool SimulationRunner::HasEntity(const std::string &_name) const
{
  bool result = false;
  this->entityCompMgr.Each<components::Name>([&](const Entity,
        const components::Name *_entityName)->bool
    {
      if (_entityName->Data() == _name)
      {
        result = true;
        return false;
      }
      return true;
    });

  return result;
}

/////////////////////////////////////////////////
bool SimulationRunner::RequestRemoveEntity(const std::string &_name,
    bool _recursive)
{
  bool result = false;
  this->entityCompMgr.Each<components::Name>([&](const Entity _entity,
        const components::Name *_entityName)->bool
    {
      if (_entityName->Data() == _name)
      {
        this->entityCompMgr.RequestRemoveEntity(_entity, _recursive);
        result = true;
        return false;
      }
      return true;
    });

  return result;
}

/////////////////////////////////////////////////
std::optional<Entity> SimulationRunner::EntityByName(
    const std::string &_name) const
{
  std::optional<Entity> entity;
  this->entityCompMgr.Each<components::Name>([&](const Entity _entity,
        const components::Name *_entityName)->bool
    {
      if (_entityName->Data() == _name)
      {
        entity = _entity;
        return false;
      }
      return true;
    });

  return entity;
}

/////////////////////////////////////////////////
bool SimulationRunner::RequestRemoveEntity(const Entity _entity,
    bool _recursive)
{
  if (this->entityCompMgr.HasEntity(_entity))
  {
    this->entityCompMgr.RequestRemoveEntity(_entity, _recursive);
    return true;
  }

  return false;
}

//////////////////////////////////////////////////
bool SimulationRunner::GuiInfoService(ignition::msgs::GUI &_res)
{
  _res.Clear();

  _res.CopyFrom(this->guiMsg);

  return true;
}<|MERGE_RESOLUTION|>--- conflicted
+++ resolved
@@ -792,15 +792,9 @@
     }
     else if ("visual" == plugin.EntityType())
     {
-<<<<<<< HEAD
-      // TODO(louise) Use scoped names for models and worlds too
-      auto visuals = this->entityCompMgr.EntitiesByComponents(
-          components::Sensor());
-=======
       // TODO(anyone) Use scoped names for models and worlds too
       auto visuals = this->entityCompMgr.EntitiesByComponents(
           components::Visual());
->>>>>>> a09b2848
 
       for (auto visual : visuals)
       {
