#!/usr/bin/ruby

# Copyright (C) 2019 Open Source Robotics Foundation
#
# Licensed under the Apache License, Version 2.0 (the "License");
# you may not use this file except in compliance with the License.
# You may obtain a copy of the License at
#
#     http://www.apache.org/licenses/LICENSE-2.0
#
# Unless required by applicable law or agreed to in writing, software
# distributed under the License is distributed on an "AS IS" BASIS,
# WITHOUT WARRANTIES OR CONDITIONS OF ANY KIND, either express or implied.
# See the License for the specific language governing permissions and
# limitations under the License.

# We use 'dl' for Ruby <= 1.9.x and 'fiddle' for Ruby >= 2.0.x
if RUBY_VERSION.split('.')[0] < '2'
  require 'dl'
  require 'dl/import'
  include DL
else
  require 'fiddle'
  require 'fiddle/import'
  include Fiddle
end

require 'optparse'
require 'erb'

# Constants.
LIBRARY_NAME = '@library_location@'
LIBRARY_VERSION = '@PROJECT_VERSION_FULL@'

COMMON_OPTIONS =
               "  -h [--help]                Print this help message.\n"\
               "                                                    \n"        +
               "  --force-version <VERSION>  Use a specific library version.\n"\
               "                                                    \n"        +
               '  --versions                 Show the available versions.'

COMMANDS = { 'gazebo' =>
  "Run and manage Gazebo simulations.                                       \n"\
  "                                                                         \n"\
  "  ign gazebo [options] [file]                                            \n"\
  "                                                                         \n"\
  "                                                                         \n"\
  "Available Options:                                                       \n"\
  "  -g                          Run only the GUI.                          \n"\
  "\n"\
  "  --iterations [arg]          Number of iterations to execute.           \n"\
  "\n"\
  "  --levels                    Use the level system. The default is false,\n"\
  "                              which loads all models. It's always true   \n"\
  "                              with --network-role.                       \n"\
  "\n"\
  "  --network-role [arg]        Participant role used in a distributed     \n"\
  "                              simulation environment. Role is one of     \n"\
  "                              [primary, secondary]. It implies --levels. \n"\
  "\n"\
  "  --network-secondaries [arg] Number of secondary participants expected  \n"\
  "                              to join a distributed simulation           \n"\
  "                              environment. (Primary only).               \n"\
  "\n"\
  "  --record                    Use logging system to record states and    \n"\
  "                              console messages to the default location,  \n"\
  "                              in ~/.ignition/gazebo/log.                 \n"\
  "\n"\
  "  --record-path [arg]         Implicitly invokes --record, and specifies \n"\
  "                              custom path to put recorded files. Argument\n"\
  "                              is path to record states and console       \n"\
  "                              messages. Specifying this argument will    \n"\
  "                              enable console logging to a console.log    \n"\
  "                              file in the specified path.                \n"\
  "\n"\
  "  --log-overwrite             When recording, overwrite existing files.  \n"\
  "                              Only valid if recording is enabled.        \n"\
  "\n"\
  "  --log-compress              When recording, compress final log files.  \n"\
  "                              Only valid if recording is enabled.        \n"\
  "\n"\
  "  --playback [arg]            Use logging system to play back states.    \n"\
  "                              Argument is path to recorded states.       \n"\
  "\n"\
  "  -r                          Run simulation on start.                   \n"\
  "\n"\
  "  -s                          Run only the server (headless mode). This  \n"\
  "                              overrides -g, if it is also present.       \n"\
  "\n"\
  "  -v [ --verbose ] [arg]      Adjust the level of console output (0~4).  \n"\
  "                              The default verbosity is 1, use -v without \n"\
  "                              arguments for level 3.                     \n"\
  "\n"\
  "  --gui-config [arg]          Ignition GUI configuration file to load.   \n"\
  "                              If no config is given, the configuration in\n"\
  "                              the SDF file is used. And if that's not    \n"\
  "                              provided, the default installed config is  \n"\
  "                              used.                                      \n"\
  "\n"\
  "  --version                   Print Gazebo version information.          \n"\
  "\n"\
  "  -z [arg]                    Update rate in Hertz.                      \n"\
  "\n"+
  COMMON_OPTIONS + "\n\n" +
  "Environment variables:                                                  \n"\
  "  IGN_GAZEBO_RESOURCE_PATH    Colon separated paths used to locate      \n"\
<<<<<<< HEAD
  " resources. Can be useful to find an SDF file.                          \n\n"
=======
  " resources. Can be useful with the -f option to find an SDF file.     \n\n"\
  "  IGN_GAZEBO_SYSTEM_PLUGIN_PATH    Colon separated paths used to        \n"\
  " locate system plugins.                                               \n\n"\
  "  IGN_GUI_PLUGIN_PATH    Colon separated paths used to locate GUI       \n"\
  " plugins.                                                             \n\n"\
  "  IGN_GAZEBO_NETWORK_ROLE     Participant role used in a distributed    \n"\
  " simulation environment. Role is one of [PRIMARY, SECONDARY]. This is   \n"\
  " deprecated in ign-gazebo2. Please use --network-role instead.        \n\n"\
  "  IGN_GAZEBO_NETWORK_SECONDARIES    Number of secondary participants    \n"\
  " expected to join a distributed simulation environment. (Primary only)  \n"\
  " This is deprecated in ign-gazebo2. Please use --network-role instead.  \n"
>>>>>>> b659a9c8
}

#
# Class for the Ignition Gazebo command line tools.
#
class Cmd

  def killProcess(pid, name, timeout)
    Process.kill("-INT", pid)

    sleepSecs = 0.001
    iterations = (timeout / sleepSecs).to_i
    i = 0
    killedPid = 0
    while killedPid != pid && i < iterations
      begin
        killedPid = Process.waitpid(pid, Process::WNOHANG)
      rescue
        # The process has exited, so return.
        return
      end

      break if killedPid == pid

      sleep sleepSecs
      i = i + 1
    end

    if killedPid != pid
      puts "Escalating to SIGKILL on [#{name}]"
      Process.kill("-KILL", pid)
    end
  end

  #
  # Return a structure describing the options.
  #
  def parse(args)
    options = {
      'file' => '',
      'gui' => 0,
      'hz' => -1,
      'iterations' => 0,
      'levels' => 0,
      'network_role' => '',
      'network_secondaries' => 0,
      'record' => 0,
      'record-path' => '',
      'log-overwrite' => 0,
      'log-compress' => 0,
      'playback' => '',
      'run' => 0,
      'server' => 0,
      'verbose' => '1',
      'gui_config' => ''
    }

    usage = COMMANDS[args[0]]

    opt_parser = OptionParser.new do |opts|
      opts.banner = usage

      opts.on('-h', '--help') do
        puts usage
        exit
      end
      opts.on('--iterations [arg]', Integer,
              'Number of iterations to execute') do |i|
        options['iterations'] = i
      end
      opts.on('--network-role [arg]', String) do |role|
        options['network_role'] = role
      end
      opts.on('--network-secondaries [arg]', Integer) do |i|
        options['network_secondaries'] = i
      end
      opts.on('-z [arg]', Float, 'Update rate in Hertz') do |h|
        options['hz'] = h
      end
      opts.on('-r') do
        options['run'] = 1
      end
      opts.on('-g') do
        options['gui'] = 1
      end
      opts.on('-s') do
        options['server'] = 1
      end
      opts.on('--levels') do
        options['levels'] = 1
      end
      opts.on('--record') do
        options['record'] = 1
      end
      opts.on('--record-path [arg]', String) do |r|
        options['record-path'] = r
      end
      opts.on('--log-overwrite') do
        options['log-overwrite'] = 1
      end
      opts.on('--log-compress') do
        options['log-compress'] = 1
      end
      opts.on('--playback [arg]', String) do |p|
        options['playback'] = p
      end
      opts.on('-v [verbose]', '--verbose [verbose]', String) do |v|
        options['verbose'] = v || '3'
      end
      opts.on('--gui-config [arg]', String) do |c|
        options['gui_config'] = c
      end
      opts.on('--version') do
        options['version'] = '1'
      end

    end # opt_parser do

    opt_parser.parse!(args)

    # SDF file as positional argument
    filename = args.pop
    if filename and filename != 'gazebo'
      options['file'] = filename
    end

    options['command'] = args[0]

    options
  end # parse()

  def execute(args)
    options = parse(args)

    if LIBRARY_NAME[0] == '/'
      # If the first character is a slash, we'll assume that we've been given an
      # absolute path to the library. This is only used during test mode.
      plugin = LIBRARY_NAME
    else
      # We're assuming that the library path is relative to the current
      # location of this script.
      plugin = File.expand_path(File.join(File.dirname(__FILE__), LIBRARY_NAME))
    end
    conf_version = LIBRARY_VERSION

    begin
      Importer.dlload plugin
    rescue DLError => e
      puts "Library error for [#{plugin}]: #{e.to_s}"
      exit(-1)
    end

    # Read the library version.
    Importer.extern 'char *ignitionGazeboVersion()'
    begin
      plugin_version = Importer.ignitionGazeboVersion.to_s
    rescue DLError
      puts "Library error: Problem running 'ignitionGazeboVersion()' from #{plugin}."
      exit(-1)
    end

    # Sanity check: Verify that the version of the yaml file matches the version
    # of the library that we are using.
    unless plugin_version.eql? conf_version
      puts "Error: Version mismatch. Your configuration file version is
            [#{conf_version}] but #{plugin} version is [#{plugin_version}]."
      exit(-1)
    end

    usage = COMMANDS[args[0]]

    begin

      if options.key?('version')
        Importer.extern 'char *gazeboVersionHeader()'
        puts Importer.gazeboVersionHeader.to_s
        exit
      end

      # Global configurations
      if options.key?('verbose')
        Importer.extern 'void cmdVerbosity(const char *)'
        Importer.cmdVerbosity(options['verbose'])
      end

      parsed = ''
      if options['file'] != ''
        # Check if the passed in file exists.
        if File.exists?(options['file'])
          path = options['file']
        # If not, then first check the IGN_GAZEBO_RESOURCE_PATH environment
        # variable, then the configuration path from the launch library.
        else
          configPathEnv = ENV['IGN_GAZEBO_RESOURCE_PATH']
          # todo: IGN_GAZEBO_RESOURCE_PATH is colon separated.
          if !configPathEnv.nil? &&
              File.exists?(File.join(configPathEnv, options['file']))
            path = File.join(configPathEnv, options['file'])
          else
            Importer.extern 'char *worldInstallDir()'
            path = File.join(Importer.worldInstallDir().to_s, options['file'])
            if !File.exists?(path)
              puts "Unable to find file " + options['file']
              exit(-1)
            end
          end
        end

        # ERB parse the file, and then run the result
        parsed = ERB.new(File.read(path)).result()
      end

      # Import the runServer function
      Importer.extern 'int runServer(const char *, int, int, float, int,
                               const char *, int, int, const char *,
                               int, int, const char *, const char *)'

      # Import the runGui function
      Importer.extern 'int runGui(const char *)'

      # Neither the -s nor -g options were used, so run both the server
      # and gui.
      if options['server'] == 0 && options['gui'] == 0

        serverPid = Process.fork do
          ENV['RMT_PORT'] = '1500'
          Process.setpgid(0, 0)
          Process.setproctitle('ign gazebo server')
          Importer.runServer(parsed, options['iterations'], options['run'],
            options['hz'], options['levels'], options['network_role'],
            options['network_secondaries'], options['record'],
            options['record-path'], options['log-overwrite'],
            options['log-compress'],
            options['playback'], options['file'])
        end

        guiPid = Process.fork do
          ENV['RMT_PORT'] = '1501'
          Process.setpgid(0, 0)
          Process.setproctitle('ign gazebo gui')
          Importer.runGui(options['gui_config'])
        end

        Signal.trap("INT") {
          self.killProcess(guiPid, "Ignition Gazebo GUI", 5.0)
          self.killProcess(serverPid, "Ignition Gazebo Server", 5.0)
          return 1
        }

        # Wait for a child process to end
        pid, status = Process.wait2

        if pid == serverPid
          self.killProcess(guiPid, "Ignition Gazebo GUI", 5.0)
        else
          self.killProcess(serverPid, "Ignition Gazebo Server", 5.0)
        end

      # If the -s option was specified, then run only the server
      elsif options['server'] == 1
        ENV['RMT_PORT'] = '1500'
        Importer.runServer(parsed, options['iterations'], options['run'],
            options['hz'], options['levels'], options['network_role'],
            options['network_secondaries'], options['record'],
            options['record-path'], options['log-overwrite'],
            options['log-compress'],
            options['playback'], options['file'])
      # Otherwise run the gui
      else options['gui']
        ENV['RMT_PORT'] = '1501'
        Importer.runGui(options['gui_config'])
      end
    rescue
      puts "Library error: Problem running [#{options['command']}]() "\
        "from #{plugin}."
    # begin
    end
  # execute
  end
# class
end<|MERGE_RESOLUTION|>--- conflicted
+++ resolved
@@ -104,10 +104,7 @@
   COMMON_OPTIONS + "\n\n" +
   "Environment variables:                                                  \n"\
   "  IGN_GAZEBO_RESOURCE_PATH    Colon separated paths used to locate      \n"\
-<<<<<<< HEAD
-  " resources. Can be useful to find an SDF file.                          \n\n"
-=======
-  " resources. Can be useful with the -f option to find an SDF file.     \n\n"\
+  " resources. Can be useful to find an SDF file.                        \n\n"\
   "  IGN_GAZEBO_SYSTEM_PLUGIN_PATH    Colon separated paths used to        \n"\
   " locate system plugins.                                               \n\n"\
   "  IGN_GUI_PLUGIN_PATH    Colon separated paths used to locate GUI       \n"\
@@ -118,7 +115,6 @@
   "  IGN_GAZEBO_NETWORK_SECONDARIES    Number of secondary participants    \n"\
   " expected to join a distributed simulation environment. (Primary only)  \n"\
   " This is deprecated in ign-gazebo2. Please use --network-role instead.  \n"
->>>>>>> b659a9c8
 }
 
 #
