#!/usr/bin/ruby

# Copyright (C) 2019 Open Source Robotics Foundation
#
# Licensed under the Apache License, Version 2.0 (the "License");
# you may not use this file except in compliance with the License.
# You may obtain a copy of the License at
#
#     http://www.apache.org/licenses/LICENSE-2.0
#
# Unless required by applicable law or agreed to in writing, software
# distributed under the License is distributed on an "AS IS" BASIS,
# WITHOUT WARRANTIES OR CONDITIONS OF ANY KIND, either express or implied.
# See the License for the specific language governing permissions and
# limitations under the License.

# We use 'dl' for Ruby <= 1.9.x and 'fiddle' for Ruby >= 2.0.x
if RUBY_VERSION.split('.')[0] < '2'
  require 'dl'
  require 'dl/import'
  include DL
else
  require 'fiddle'
  require 'fiddle/import'
  include Fiddle
end

require 'optparse'
require 'erb'
require 'pathname'

# Constants.
LIBRARY_NAME = '@library_location@'
LIBRARY_VERSION = '@PROJECT_VERSION_FULL@'

COMMON_OPTIONS =
               "  -h [--help]                Print this help message.\n"\
               "                                                    \n"        +
               "  --force-version <VERSION>  Use a specific library version.\n"\
               "                                                    \n"        +
               '  --versions                 Show the available versions.'

COMMANDS = { 'gazebo' =>
  "Run and manage Gazebo simulations.                                              \n"\
  "                                                                                \n"\
  "  ign gazebo [options] [file]                                                   \n"\
  "                                                                                \n"\
  "                                                                                \n"\
  "Available Options:                                                              \n"\
  "  -g                           Run only the GUI.                                \n"\
  "\n"\
  "  --iterations [arg]           Number of iterations to execute.                 \n"\
  "\n"\
  "  --levels                     Use the level system. The default is false,      \n"\
  "                               which loads all models. It's always true         \n"\
  "                               with --network-role.                             \n"\
  "\n"\
  "  --network-role [arg]         Participant role used in a distributed           \n"\
  "                               simulation environment. Role is one of           \n"\
  "                               [primary, secondary]. It implies --levels.       \n"\
  "\n"\
  "  --network-secondaries [arg]  Number of secondary participants expected        \n"\
  "                               to join a distributed simulation                 \n"\
  "                               environment. (Primary only).                     \n"\
  "\n"\
  "  --record                     Use logging system to record states and          \n"\
  "                               console messages to the default location,        \n"\
  "                               in ~/.ignition/gazebo/log.                       \n"\
  "\n"\
  "  --record-path [arg]          Implicitly invokes --record, and specifies       \n"\
  "                               custom path to put recorded files. Argument      \n"\
  "                               is path to record states and console             \n"\
  "                               messages. Specifying this argument will          \n"\
  "                               enable console logging to a console.log          \n"\
  "                               file in the specified path.                      \n"\
  "\n"\
  "  --record-resources           Implicitly invokes --record, and records         \n"\
  "                               meshes and material files, in addition to        \n"\
  "                               states and console messages.                     \n"\
  "\n"\
  "  --record-topic [arg]         Specify the name of an additional topic to       \n"\
  "                               record. Implicitly invokes --record.             \n"\
  "                               Zero or more topics can be specified by          \n"\
  "                               using multiple --record-topic options.           \n"\
  "                               Regular expressions can be used, which           \n"\
  "                               likely requires quotes. A default set of         \n"\
  "                               topics are also recorded, which support          \n"\
  "                               simulation state playback. Enable debug          \n"\
  "                               console output with the -v 4 option              \n"\
  "                               and look for 'Recording default topic' in        \n"\
  "                               order to determine the default set of            \n"\
  "                               topics.                                          \n"\
  "                               Examples:                                        \n"\
  "                                 1. Record all topics.                          \n"\
  "                                     --record-topic \".*\"                      \n"\
  "                                 2. Record only the /stats topic.               \n"\
  "                                     --record-topic /stats                      \n"\
  "                                 3. Record the /stats and /clock topics.        \n"\
  "                                     --record-topic /stats \                    \n"\
  "                                     --record-topic /clock                      \n"\
  "\n"\
  "  --record-period [arg]        Specify the time period (seconds) between        \n"\
  "                               state recording.                                 \n"\
  "\n"\
  "  --log-overwrite              When recording, overwrite existing files.        \n"\
  "                               Only valid if recording is enabled.              \n"\
  "\n"\
  "  --log-compress               When recording, compress final log files.        \n"\
  "                               Only valid if recording is enabled.              \n"\
  "\n"\
  "  --playback [arg]             Use logging system to play back states.          \n"\
  "                               Argument is path to recorded states.             \n"\
  "\n"\
  "  --headless-rendering         Run rendering in headless mode                   \n"\
  "\n"\
  "  -r                           Run simulation on start.                         \n"\
  "\n"\
  "  -s                           Run only the server (headless mode). This        \n"\
  "                               overrides -g, if it is also present.             \n"\
  "\n"\
  "  -v [ --verbose ] [arg]       Adjust the level of console output (0~4).        \n"\
  "                               The default verbosity is 1, use -v without       \n"\
  "                               arguments for level 3.                           \n"\
  "\n"\
  "  --gui-config [arg]           Ignition GUI configuration file to load.         \n"\
  "                               If no config is given, the configuration in      \n"\
  "                               the SDF file is used. And if that's not          \n"\
  "                               provided, the default installed config is        \n"\
  "                               used.                                            \n"\
  "\n"\
  "  --physics-engine [arg]       Ignition Physics engine plugin to load.          \n"\
  "                               Gazebo will use DART by default.                 \n"\
  "                               (ignition-physics-dartsim-plugin)                \n"\
  "                               Make sure custom plugins are in                  \n"\
  "                               IGN_GAZEBO_PHYSICS_ENGINE_PATH.                  \n"\
  "\n"\
  "  --render-engine [arg]        Ignition Rendering engine plugin to load for     \n"\
  "                               both the server and the GUI. Gazebo will use     \n"\
  "                               OGRE2 by default. (ogre2)                        \n"\
  "                               Make sure custom plugins are in                  \n"\
  "                               IGN_GAZEBO_RENDER_ENGINE_PATH.                   \n"\
  "\n"\
  "  --render-engine-gui [arg]    Ignition Rendering engine plugin to load for     \n"\
  "                               the GUI. Gazebo will use OGRE2 by default.       \n"\
  "                               (ogre2)                                          \n"\
  "                               Make sure custom plugins are in                  \n"\
  "                               IGN_GAZEBO_RENDER_ENGINE_PATH.                   \n"\
  "\n"\
  "  --render-engine-server [arg] Ignition Rendering engine plugin to load for     \n"\
  "                               the server. Gazebo will use OGRE2 by default.    \n"\
  "                               (ogre2)                                          \n"\
  "                               Make sure custom plugins are in                  \n"\
  "                               IGN_GAZEBO_RENDER_ENGINE_PATH.                   \n"\
  "\n"\
  "  --version                    Print Gazebo version information.                \n"\
  "\n"\
  "  -z [arg]                     Update rate in Hertz.                            \n"\
  "\n"+
  COMMON_OPTIONS + "\n\n" +
  "Environment variables:                                                  \n"\
  "  IGN_GAZEBO_RESOURCE_PATH    Colon separated paths used to locate      \n"\
  " resources such as worlds and models.                                 \n\n"\
  "  IGN_GAZEBO_SYSTEM_PLUGIN_PATH    Colon separated paths used to        \n"\
  " locate system plugins.                                               \n\n"\
  "  IGN_GAZEBO_SERVER_CONFIG_PATH    Path to server configuration file. \n\n"\
  "  IGN_GUI_PLUGIN_PATH    Colon separated paths used to locate GUI       \n"\
  " plugins.                                                             \n\n"\
  "  GZ_GUI_RESOURCE_PATH    Colon separated paths used to locate GUI      \n"\
  " resources such as configuration files.                               \n\n"
}

#
# Class for the Ignition Gazebo command line tools.
#
class Cmd

  def killProcess(pid, name, timeout)
    Process.kill("-INT", pid)

    sleepSecs = 0.001
    iterations = (timeout / sleepSecs).to_i
    i = 0
    killedPid = 0
    while killedPid != pid && i < iterations
      begin
        killedPid = Process.waitpid(pid, Process::WNOHANG)
      rescue
        # The process has exited, so return.
        return
      end

      break if killedPid == pid

      sleep sleepSecs
      i = i + 1
    end

    if killedPid != pid
      puts "Escalating to SIGKILL on [#{name}]"
      Process.kill("-KILL", pid)
    end
  end

  #
  # Return a structure describing the options.
  #
  def parse(args)
    options = {
      'file' => '',
      'gui' => 0,
      'hz' => -1,
      'iterations' => 0,
      'levels' => 0,
      'network_role' => '',
      'network_secondaries' => 0,
      'record' => 0,
      'record-path' => '',
      'record-resources' => 0,
      'record-topics' => [],
      'record-period' => -1,
      'log-overwrite' => 0,
      'log-compress' => 0,
      'playback' => '',
      'run' => 0,
      'server' => 0,
      'verbose' => '1',
      'gui_config' => '',
      'physics_engine' => '',
      'render_engine_gui' => '',
      'render_engine_server' => '',
      'wait_gui' => 1,
      'headless-rendering' => 0
    }

    usage = COMMANDS[args[0]]

    opt_parser = OptionParser.new do |opts|
      opts.banner = usage

      opts.on('-h', '--help') do
        puts usage
        exit
      end
      opts.on('--iterations [arg]', Integer,
              'Number of iterations to execute') do |i|
        options['iterations'] = i
      end
      opts.on('--network-role [arg]', String) do |role|
        options['network_role'] = role
      end
      opts.on('--network-secondaries [arg]', Integer) do |i|
        options['network_secondaries'] = i
      end
      opts.on('-z [arg]', Float, 'Update rate in Hertz') do |h|
        options['hz'] = h
      end
      opts.on('-r') do
        options['run'] = 1
      end
      opts.on('-g') do
        options['gui'] = 1
        # Runing the Gui only, don't show world loading menu
        options['wait_gui'] = 0
      end
      opts.on('-s') do
        options['server'] = 1
        # Runing the server only, don't wait for starting world from Gui
        options['wait_gui'] = 0
      end
      opts.on('--levels') do
        options['levels'] = 1
      end
      opts.on('--record') do
        options['record'] = 1
      end
      opts.on('--record-path [arg]', String) do |r|
        options['record-path'] = r
      end
      opts.on('--record-resources') do
        options['record-resources'] = 1
      end
      opts.on('--record-topic [arg]', String) do |t|
        options['record-topics'].append(t)
      end
      opts.on('--record-period [arg]', Float) do |d|
        options['record-period'] = d
      end
      opts.on('--log-overwrite') do
        options['log-overwrite'] = 1
      end
      opts.on('--log-compress') do
        options['log-compress'] = 1
      end
      opts.on('--playback [arg]', String) do |p|
        options['playback'] = p
      end
      opts.on('-v [verbose]', '--verbose [verbose]', String) do |v|
        options['verbose'] = v || '3'
      end
      opts.on('--gui-config [arg]', String) do |c|
        options['gui_config'] = c
      end
      opts.on('--physics-engine [arg]', String) do |e|
        options['physics_engine'] = e
      end
      opts.on('--headless-rendering') do
        options['headless-rendering'] = 1
      end
      opts.on('--render-engine-gui [arg]', String) do |g|
        options['render_engine_gui'] = g
      end
      opts.on('--render-engine-server [arg]', String) do |k|
        options['render_engine_server'] = k
      end
      opts.on('--render-engine [arg]', String) do |f|
        options['render_engine_gui'] = f
        options['render_engine_server'] = f
      end
      opts.on('--version') do
        options['version'] = '1'
      end

    end # opt_parser do

    opt_parser.parse!(args)

    # SDF file as positional argument
    filename = args.pop
    if filename and filename != 'gazebo'
      options['file'] = filename
    end

    options['command'] = args[0]

    options
  end # parse()

  def execute(args)
    options = parse(args)

    library_name_path = Pathname.new(LIBRARY_NAME)
    if library_name_path.absolute?
      # If the first character is a slash, we'll assume that we've been given an
      # absolute path to the library. This is only used during test mode.
      plugin = LIBRARY_NAME
    else
      # We're assuming that the library path is relative to the current
      # location of this script.
      plugin = File.expand_path(File.join(File.dirname(__FILE__), LIBRARY_NAME))
    end
    conf_version = LIBRARY_VERSION

    begin
      Importer.dlload plugin
    rescue DLError => e
      puts "Library error for [#{plugin}]: #{e.to_s}"
      if plugin.end_with? ".dylib"
        puts "
If this script was executed with /usr/bin/ruby, this error may be caused by
macOS System Integrity Protection. One workaround is to use a different
version of ruby, for example:
    brew install ruby
and add the following line to your shell profile:
    export PATH=/usr/local/opt/ruby/bin:$PATH
If you are using a colcon workspace, please ensure that the setup script
has properly set the DYLD_LIBRARY_PATH environment variables."
      end
      exit(-1)
    end

    # Read the library version.
    Importer.extern 'char *ignitionGazeboVersion()'
    begin
      plugin_version = Importer.ignitionGazeboVersion.to_s
    rescue DLError
      puts "Library error: Problem running 'ignitionGazeboVersion()' from #{plugin}."
      exit(-1)
    end

    # Sanity check: Verify that the version of the yaml file matches the version
    # of the library that we are using.
    unless plugin_version.eql? conf_version
      puts "Error: Version mismatch. Your configuration file version is
            [#{conf_version}] but #{plugin} version is [#{plugin_version}]."
      exit(-1)
    end

    usage = COMMANDS[args[0]]

    begin

      # Import the findFuelResource function
      Importer.extern 'const char *findFuelResource(const char *)'

      if options.key?('version')
        Importer.extern 'char *gazeboVersionHeader()'
        puts Importer.gazeboVersionHeader.to_s
        exit
      end

      # Global configurations
      if options.key?('verbose')
        Importer.extern 'void cmdVerbosity(const char *)'
        Importer.cmdVerbosity(options['verbose'])
      end

      parsed = ''
      if options['file'] != ''
        # Check if the passed in file exists.
        if File.exist?(options['file'])
          path = options['file']
        # If not, then first check the IGN_GAZEBO_RESOURCE_PATH environment
        # variable, then the configuration path from the launch library.
        else
          resourcePathEnv = ENV['IGN_GAZEBO_RESOURCE_PATH']
          if !resourcePathEnv.nil?
            resourcePaths = resourcePathEnv.split(':')
            for resourcePath in resourcePaths
              filePath = File.join(resourcePath, options['file'])
              if File.exist?(filePath)
                path = filePath
                break
              end
            end
          end

          if path.nil?
            Importer.extern 'char *worldInstallDir()'
            path = File.join(Importer.worldInstallDir().to_s, options['file'])
            if !File.exist?(path)
              path = Importer.findFuelResource(options['file']).to_s
              options['file'] = path
              if path == ""
                puts "Unable to find or download file " + options['file']
                exit(-1)
              end
            end
          end
        end

        # ERB parse the file, and then run the result
        parsed = ERB.new(File.read(path)).result()
      end

      # Import the runServer function
      Importer.extern 'int runServer(const char *, int, int, float, int,
                               const char *, int, int, const char *,
                               int, int, int, const char *, const char *,
                               const char *, const char *, const char *,
                               const char *, int, int, float)'

      # Import the runGui function
      Importer.extern 'int runGui(const char *, const char *, int, const char *)'

      # If playback is specified, and the user has not specified a
      # custom gui config, set the gui config to load the playback
      # gui config
      if (options['playback'] != '' and options['gui_config'] == '')
        options['gui_config'] = "_playback_"
      end

      # Neither the -s nor -g options were used, so run both the server
      # and gui.
      if options['server'] == 0 && options['gui'] == 0

        if plugin.end_with? ".dylib"
          puts "`ign gazebo` currently only works with the -s argument on macOS.
See https://github.com/gazebosim/gz-sim/issues/44 for more info."
<<<<<<< HEAD
          exit(-1)
        end

        if plugin.end_with? ".dll"
          puts "`ign gazebo` currently only works with the -s argument on Windows.
See https://github.com/gazebosim/gz-sim/issues/168 for more info."
=======
>>>>>>> 940e5f36
          exit(-1)
        end

        serverPid = Process.fork do
          ENV['RMT_PORT'] = '1500'
          Process.setpgid(0, 0)
          Process.setproctitle('ign gazebo server')
          Importer.runServer(parsed, options['iterations'], options['run'],
            options['hz'], options['levels'], options['network_role'],
            options['network_secondaries'], options['record'],
            options['record-path'], options['record-resources'],
            options['log-overwrite'], options['log-compress'],
            options['playback'], options['physics_engine'],
            options['render_engine_server'], options['render_engine_gui'],
            options['file'], options['record-topics'].join(':'),
            options['wait_gui'],
            options['headless-rendering'], options['record-period'])
        end

        guiPid = Process.fork do
          ENV['RMT_PORT'] = '1501'
          Process.setpgid(0, 0)
          Process.setproctitle('ign gazebo gui')
          Importer.runGui(options['gui_config'], options['file'],
              options['wait_gui'], options['render_engine_gui'])
        end

        Signal.trap("INT") {
          self.killProcess(guiPid, "Ignition Gazebo GUI", 5.0)
          self.killProcess(serverPid, "Ignition Gazebo Server", 5.0)
          return 1
        }

        # Wait for a child process to end
        pid, status = Process.wait2

        if pid == serverPid
          self.killProcess(guiPid, "Ignition Gazebo GUI", 5.0)
        else
          self.killProcess(serverPid, "Ignition Gazebo Server", 5.0)
        end

      # If the -s option was specified, then run only the server
      elsif options['server'] == 1
        ENV['RMT_PORT'] = '1500'
        Importer.runServer(parsed, options['iterations'], options['run'],
            options['hz'], options['levels'], options['network_role'],
            options['network_secondaries'], options['record'],
            options['record-path'], options['record-resources'],
            options['log-overwrite'], options['log-compress'],
            options['playback'], options['physics_engine'],
            options['render_engine_server'], options['render_engine_gui'],
            options['file'], options['record-topics'].join(':'),
            options['wait_gui'], options['headless-rendering'], options['record-period'])
            # Otherwise run the gui
      else options['gui']
        if plugin.end_with? ".dylib"
          puts "`ign gazebo` currently only works with the -s argument on macOS.
See https://github.com/gazebosim/gz-sim/issues/44 for more info."
<<<<<<< HEAD
          exit(-1)
        end

        if plugin.end_with? ".dll"
          puts "`ign gazebo` currently only works with the -s argument on Windows.
See https://github.com/gazebosim/gz-sim/issues/168 for more info."
=======
>>>>>>> 940e5f36
          exit(-1)
        end

        ENV['RMT_PORT'] = '1501'
        Importer.runGui(options['gui_config'], options['file'],
            options['wait_gui'], options['render_engine_gui'])
      end
    end
  # execute
  end
# class
end<|MERGE_RESOLUTION|>--- conflicted
+++ resolved
@@ -466,15 +466,12 @@
         if plugin.end_with? ".dylib"
           puts "`ign gazebo` currently only works with the -s argument on macOS.
 See https://github.com/gazebosim/gz-sim/issues/44 for more info."
-<<<<<<< HEAD
           exit(-1)
         end
 
         if plugin.end_with? ".dll"
           puts "`ign gazebo` currently only works with the -s argument on Windows.
 See https://github.com/gazebosim/gz-sim/issues/168 for more info."
-=======
->>>>>>> 940e5f36
           exit(-1)
         end
 
@@ -534,15 +531,12 @@
         if plugin.end_with? ".dylib"
           puts "`ign gazebo` currently only works with the -s argument on macOS.
 See https://github.com/gazebosim/gz-sim/issues/44 for more info."
-<<<<<<< HEAD
           exit(-1)
         end
 
         if plugin.end_with? ".dll"
           puts "`ign gazebo` currently only works with the -s argument on Windows.
 See https://github.com/gazebosim/gz-sim/issues/168 for more info."
-=======
->>>>>>> 940e5f36
           exit(-1)
         end
 
