--- conflicted
+++ resolved
@@ -324,12 +324,8 @@
       imageWidth - 1.0;
     double ny = 1.0 - 2.0 * this->dataPtr->mouseEvent.PressPos().Y() /
       imageHeight;
-<<<<<<< HEAD
-    double nxEnd = 2.0 * this->dataPtr->mouseEvent.Pos().X() / imageWidth - 1.0;
-=======
     double nxEnd = 2.0 * this->dataPtr->mouseEvent.Pos().X() /
       imageWidth - 1.0;
->>>>>>> 43c3337e
     double nyEnd = 1.0 - 2.0 * this->dataPtr->mouseEvent.Pos().Y() /
       imageHeight;
     math::Vector2d start(nx, ny);
