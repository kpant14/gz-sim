--- conflicted
+++ resolved
@@ -218,11 +218,7 @@
   gz::gui::App()->Engine()->rootContext()->setContextProperty(
       "OwnerList", &this->dataPtr->ownerModel);
   this->dataPtr->fuelClient =
-<<<<<<< HEAD
-    std::make_unique<gz::fuel_tools::FuelClient>();
-=======
     std::make_unique<fuel_tools::FuelClient>();
->>>>>>> 216d5a51
 }
 
 /////////////////////////////////////////////////
@@ -487,11 +483,7 @@
   // Set the waiting cursor while the resource downloads
   QGuiApplication::setOverrideCursor(Qt::WaitCursor);
   if (this->dataPtr->fuelClient->DownloadModel(
-<<<<<<< HEAD
-        gz::common::URI(_path.toStdString()), localPath))
-=======
         common::URI(_path.toStdString()), localPath))
->>>>>>> 216d5a51
   {
     // Successful download, set thumbnail
     std::string thumbnailPath = common::joinPaths(localPath, "thumbnails");
@@ -573,11 +565,7 @@
     std::set<std::string> ownerSet;
     for (auto const &server : servers)
     {
-<<<<<<< HEAD
-      std::vector<gz::fuel_tools::ModelIdentifier> models;
-=======
       std::vector<fuel_tools::ModelIdentifier> models;
->>>>>>> 216d5a51
       for (auto iter = this->dataPtr->fuelClient->Models(server); iter; ++iter)
       {
         models.push_back(iter->Identification());
@@ -597,17 +585,10 @@
         // If the resource is cached, we can go ahead and populate the
         // respective information
         if (this->dataPtr->fuelClient->CachedModel(
-<<<<<<< HEAD
-              gz::common::URI(id.UniqueName()), path))
-        {
-          resource.isDownloaded = true;
-          resource.sdfPath = gz::common::joinPaths(path, "model.sdf");
-=======
               common::URI(id.UniqueName()), path))
         {
           resource.isDownloaded = true;
           resource.sdfPath = common::joinPaths(path, "model.sdf");
->>>>>>> 216d5a51
           std::string thumbnailPath = common::joinPaths(path, "thumbnails");
           this->SetThumbnail(thumbnailPath, resource);
         }
@@ -653,10 +634,5 @@
 }
 
 // Register this plugin
-<<<<<<< HEAD
-GZ_ADD_PLUGIN(gz::sim::ResourceSpawner,
-    gz::gui::Plugin)
-=======
-IGNITION_ADD_PLUGIN(ResourceSpawner,
-    ignition::gui::Plugin)
->>>>>>> 216d5a51
+GZ_ADD_PLUGIN(ResourceSpawner,
+              gz::gui::Plugin)