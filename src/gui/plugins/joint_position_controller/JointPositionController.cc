/*
 * Copyright (C) 2021 Open Source Robotics Foundation
 *
 * Licensed under the Apache License, Version 2.0 (the "License");
 * you may not use this file except in compliance with the License.
 * You may obtain a copy of the License at
 *
 *     http://www.apache.org/licenses/LICENSE-2.0
 *
 * Unless required by applicable law or agreed to in writing, software
 * distributed under the License is distributed on an "AS IS" BASIS,
 * WITHOUT WARRANTIES OR CONDITIONS OF ANY KIND, either express or implied.
 * See the License for the specific language governing permissions and
 * limitations under the License.
 *
*/

#include <algorithm>
#include <iostream>
#include <gz/common/Console.hh>
#include <gz/common/Profiler.hh>
#include <gz/gui/Application.hh>
#include <gz/gui/MainWindow.hh>
#include <gz/math/Helpers.hh>
#include <gz/plugin/Register.hh>
#include <gz/transport/Node.hh>
#include <gz/transport/TopicUtils.hh>

#include "gz/sim/components/Joint.hh"
#include "gz/sim/components/JointAxis.hh"
#include "gz/sim/components/JointPosition.hh"
#include "gz/sim/components/JointType.hh"
#include "gz/sim/components/Model.hh"
#include "gz/sim/components/Name.hh"
#include "gz/sim/components/ParentEntity.hh"
#include "gz/sim/EntityComponentManager.hh"
#include "gz/sim/gui/GuiEvents.hh"

#include "JointPositionController.hh"

namespace gz::sim::gui
{
  class JointPositionControllerPrivate
  {
    /// \brief Model holding all the joints.
    public: JointsModel jointsModel;

    /// \brief Model entity being controller.
    public: Entity modelEntity{kNullEntity};

    /// \brief Name of the model
    public: QString modelName{"No model selected"};

    /// \brief Whether currently locked on a given entity
    public: bool locked{false};

    /// \brief Transport node for making command requests
    public: transport::Node node;

    /// \brief Whether the initial model set from XML has been setup.
    public: bool xmlModelInitialized{true};
  };
}

using namespace gz;
using namespace gz::sim;
using namespace gz::sim::gui;

/////////////////////////////////////////////////
JointsModel::JointsModel() : QStandardItemModel()
{
}

/////////////////////////////////////////////////
QStandardItem *JointsModel::AddJoint(Entity _entity)
{
  GZ_PROFILE_THREAD_NAME("Qt thread");
  GZ_PROFILE("JointsModel::AddJoint");

  auto itemIt = this->items.find(_entity);

  // Existing item
  if (itemIt != this->items.end())
  {
    return itemIt->second;
  }

  // New joint item
  auto item = new QStandardItem(QString::number(_entity));

  this->invisibleRootItem()->appendRow(item);
  this->items[_entity] = item;
  return item;
}

/////////////////////////////////////////////////
void JointsModel::RemoveJoint(Entity _entity)
{
  GZ_PROFILE_THREAD_NAME("Qt thread");
  GZ_PROFILE("JointsModel::RemoveJoint");

  auto itemIt = this->items.find(_entity);

  // Existing item
  if (itemIt != this->items.end())
  {
    this->invisibleRootItem()->removeRow(itemIt->second->row());
    this->items.erase(_entity);
  }
}

/////////////////////////////////////////////////
void JointsModel::Clear()
{
  GZ_PROFILE_THREAD_NAME("Qt thread");
  GZ_PROFILE("JointsModel::Clear");

  this->invisibleRootItem()->removeRows(0, this->rowCount());
  this->items.clear();
}

/////////////////////////////////////////////////
QHash<int, QByteArray> JointsModel::roleNames() const
{
  return JointsModel::RoleNames();
}

/////////////////////////////////////////////////
QHash<int, QByteArray> JointsModel::RoleNames()
{
  return {std::pair(100, "entity"),
          std::pair(101, "name"),
          std::pair(102, "min"),
          std::pair(103, "max"),
          std::pair(104, "value")};
}

/////////////////////////////////////////////////
JointPositionController::JointPositionController()
  : GuiSystem(), dataPtr(std::make_unique<JointPositionControllerPrivate>())
{
  qRegisterMetaType<Entity>("Entity");
}

/////////////////////////////////////////////////
JointPositionController::~JointPositionController() = default;

/////////////////////////////////////////////////
void JointPositionController::LoadConfig(
    const tinyxml2::XMLElement *_pluginElem)
{
  if (this->title.empty())
    this->title = "Joint position controller";

  if (_pluginElem)
  {
    if (auto elem = _pluginElem->FirstChildElement("model_name"))
    {
      this->dataPtr->modelName = QString::fromStdString(elem->GetText());
      // If model name isn't set, initialization is not complete yet.
      this->dataPtr->xmlModelInitialized = false;
    }
  }

  gz::gui::App()->findChild<
      gz::gui::MainWindow *>()->installEventFilter(this);

  // Connect model
  this->Context()->setContextProperty(
      "JointsModel", &this->dataPtr->jointsModel);
  this->dataPtr->jointsModel.setParent(this);
}

//////////////////////////////////////////////////
void JointPositionController::Update(const UpdateInfo &,
    EntityComponentManager &_ecm)
{
  GZ_PROFILE("JointPositionController::Update");

  if (!this->dataPtr->xmlModelInitialized)
  {
    auto entity = _ecm.EntityByComponents(
        components::Name(this->dataPtr->modelName.toStdString()));

    // Don't initialize until we get the entity
    if (entity == kNullEntity)
      return;

    this->SetModelEntity(entity);
    this->SetLocked(true);
    this->dataPtr->xmlModelInitialized = true;
    gzmsg << "Controller locked on [" << this->dataPtr->modelName.toStdString()
           << "]" << std::endl;
  }

  if (this->dataPtr->modelEntity == kNullEntity ||
      nullptr == _ecm.Component<components::Model>(
      this->dataPtr->modelEntity))
  {
    QMetaObject::invokeMethod(&this->dataPtr->jointsModel,
        "Clear",
        Qt::QueuedConnection);
    this->SetModelName("No model selected");
    this->SetLocked(false);
    return;
  }

  this->SetModelName(QString::fromStdString(
      _ecm.ComponentData<components::Name>(
      this->dataPtr->modelEntity).value()));

  auto jointEntities = _ecm.EntitiesByComponents(components::Joint(),
      components::ParentEntity(this->dataPtr->modelEntity));

  // List all joints
  for (const auto &jointEntity : jointEntities)
  {
    auto typeComp = _ecm.Component<components::JointType>(jointEntity);
    if (nullptr == typeComp)
    {
      gzerr << "Joint [" << jointEntity << "] missing type" << std::endl;
      continue;
    }

    if (typeComp->Data() == sdf::JointType::INVALID ||
        typeComp->Data() == sdf::JointType::BALL ||
        typeComp->Data() == sdf::JointType::FIXED)
    {
      continue;
    }

    // Get joint item
    bool newItem{false};
    QStandardItem *item;
    auto itemIt = this->dataPtr->jointsModel.items.find(jointEntity);
    if (itemIt != this->dataPtr->jointsModel.items.end())
    {
      item = itemIt->second;
    }
    // Add joint to list
    else
    {
      item = this->dataPtr->jointsModel.AddJoint(jointEntity);
      newItem = true;
    }

    if (nullptr == item)
    {
      gzerr << "Failed to get item for joint [" << jointEntity << "]"
             << std::endl;
      continue;
    }

    if (newItem)
    {
      // Name
      auto name = _ecm.ComponentData<components::Name>(jointEntity).value();
      item->setData(QString::fromStdString(name),
          JointsModel::RoleNames().key("name"));

      // Limits
      double min = -GZ_PI;
      double max = GZ_PI;
      auto axisComp = _ecm.Component<components::JointAxis>(jointEntity);
      if (axisComp)
      {
        min = axisComp->Data().Lower();
        max = axisComp->Data().Upper();
      }
      item->setData(min, JointsModel::RoleNames().key("min"));
      item->setData(max, JointsModel::RoleNames().key("max"));
    }

    // Value
    double value = 0.0;
    auto posComp = _ecm.Component<components::JointPosition>(jointEntity);
    if (posComp && !posComp->Data().empty())
    {
      value = posComp->Data()[0];
    }
    item->setData(value, JointsModel::RoleNames().key("value"));
  }

  // Remove joints no longer present
  for (auto itemIt : this->dataPtr->jointsModel.items)
  {
    auto jointEntity = itemIt.first;
    if (std::find(jointEntities.begin(), jointEntities.end(), jointEntity) ==
        jointEntities.end())
    {
      QMetaObject::invokeMethod(&this->dataPtr->jointsModel,
          "RemoveJoint",
          Qt::QueuedConnection,
          Q_ARG(ignition::gazebo::Entity, jointEntity));
    }
  }
}

/////////////////////////////////////////////////
bool JointPositionController::eventFilter(QObject *_obj, QEvent *_event)
{
  if (!this->dataPtr->locked)
  {
    if (_event->type() == sim::gui::events::EntitiesSelected::kType)
    {
      auto event = reinterpret_cast<gui::events::EntitiesSelected *>(_event);
      if (event && !event->Data().empty())
      {
        this->SetModelEntity(*event->Data().begin());
      }
    }

    if (_event->type() == sim::gui::events::DeselectAllEntities::kType)
    {
      auto event = reinterpret_cast<gui::events::DeselectAllEntities *>(
          _event);
      if (event)
      {
        this->SetModelEntity(kNullEntity);
      }
    }
  }

  // Standard event processing
  return QObject::eventFilter(_obj, _event);
}

/////////////////////////////////////////////////
Entity JointPositionController::ModelEntity() const
{
  return this->dataPtr->modelEntity;
}

/////////////////////////////////////////////////
void JointPositionController::SetModelEntity(Entity _entity)
{
  this->dataPtr->modelEntity = _entity;
  this->ModelEntityChanged();

  if (this->dataPtr->modelEntity == kNullEntity)
  {
    this->dataPtr->modelName.clear();
  }
}

/////////////////////////////////////////////////
QString JointPositionController::ModelName() const
{
  return this->dataPtr->modelName;
}

/////////////////////////////////////////////////
void JointPositionController::SetModelName(const QString &_modelName)
{
  this->dataPtr->modelName = _modelName;
  this->ModelNameChanged();
}

/////////////////////////////////////////////////
bool JointPositionController::Locked() const
{
  return this->dataPtr->locked;
}

/////////////////////////////////////////////////
void JointPositionController::SetLocked(bool _locked)
{
  this->dataPtr->locked = _locked;
  this->LockedChanged();
}

/////////////////////////////////////////////////
void JointPositionController::OnCommand(const QString &_jointName, double _pos)
{
  std::string jointName = _jointName.toStdString();

<<<<<<< HEAD
  gz::msgs::Double msg;
=======
  msgs::Double msg;
>>>>>>> 216d5a51
  msg.set_data(_pos);
  auto topic = transport::TopicUtils::AsValidTopic("/model/" +
      this->dataPtr->modelName.toStdString() + "/joint/" + jointName +
      "/0/cmd_pos");

  if (topic.empty())
  {
    gzerr << "Failed to create valid topic for joint [" << jointName << "]"
           << std::endl;
    return;
  }

<<<<<<< HEAD
  auto pub = this->dataPtr->node.Advertise<gz::msgs::Double>(topic);
=======
  auto pub = this->dataPtr->node.Advertise<msgs::Double>(topic);
>>>>>>> 216d5a51
  pub.Publish(msg);
}

/////////////////////////////////////////////////
void JointPositionController::OnReset()
{
  for (auto itemIt : this->dataPtr->jointsModel.items)
  {
    auto jointName = itemIt.second->data(JointsModel::RoleNames().key("name"))
        .toString().toStdString();
    if (jointName.empty())
    {
      gzerr << "Internal error: failed to get joint name." << std::endl;
      continue;
    }

<<<<<<< HEAD
    gz::msgs::Double msg;
=======
    msgs::Double msg;
>>>>>>> 216d5a51
    msg.set_data(0);
    auto topic = transport::TopicUtils::AsValidTopic("/model/" +
        this->dataPtr->modelName.toStdString() + "/joint/" + jointName +
        "/0/cmd_pos");

    if (topic.empty())
    {
      gzerr << "Failed to create valid topic for joint [" << jointName << "]"
             << std::endl;
      return;
    }

<<<<<<< HEAD
    auto pub = this->dataPtr->node.Advertise<gz::msgs::Double>(topic);
=======
    auto pub = this->dataPtr->node.Advertise<msgs::Double>(topic);
>>>>>>> 216d5a51
    pub.Publish(msg);
  }
}

// Register this plugin
<<<<<<< HEAD
GZ_ADD_PLUGIN(gz::sim::gui::JointPositionController,
                    gz::gui::Plugin)
=======
IGNITION_ADD_PLUGIN(JointPositionController,
                    ignition::gui::Plugin)
>>>>>>> 216d5a51
<|MERGE_RESOLUTION|>--- conflicted
+++ resolved
@@ -291,7 +291,7 @@
       QMetaObject::invokeMethod(&this->dataPtr->jointsModel,
           "RemoveJoint",
           Qt::QueuedConnection,
-          Q_ARG(ignition::gazebo::Entity, jointEntity));
+          Q_ARG(sim::Entity, jointEntity));
     }
   }
 }
@@ -374,11 +374,7 @@
 {
   std::string jointName = _jointName.toStdString();
 
-<<<<<<< HEAD
-  gz::msgs::Double msg;
-=======
   msgs::Double msg;
->>>>>>> 216d5a51
   msg.set_data(_pos);
   auto topic = transport::TopicUtils::AsValidTopic("/model/" +
       this->dataPtr->modelName.toStdString() + "/joint/" + jointName +
@@ -391,11 +387,7 @@
     return;
   }
 
-<<<<<<< HEAD
-  auto pub = this->dataPtr->node.Advertise<gz::msgs::Double>(topic);
-=======
   auto pub = this->dataPtr->node.Advertise<msgs::Double>(topic);
->>>>>>> 216d5a51
   pub.Publish(msg);
 }
 
@@ -412,11 +404,7 @@
       continue;
     }
 
-<<<<<<< HEAD
-    gz::msgs::Double msg;
-=======
     msgs::Double msg;
->>>>>>> 216d5a51
     msg.set_data(0);
     auto topic = transport::TopicUtils::AsValidTopic("/model/" +
         this->dataPtr->modelName.toStdString() + "/joint/" + jointName +
@@ -429,20 +417,11 @@
       return;
     }
 
-<<<<<<< HEAD
-    auto pub = this->dataPtr->node.Advertise<gz::msgs::Double>(topic);
-=======
     auto pub = this->dataPtr->node.Advertise<msgs::Double>(topic);
->>>>>>> 216d5a51
     pub.Publish(msg);
   }
 }
 
 // Register this plugin
-<<<<<<< HEAD
-GZ_ADD_PLUGIN(gz::sim::gui::JointPositionController,
-                    gz::gui::Plugin)
-=======
-IGNITION_ADD_PLUGIN(JointPositionController,
-                    ignition::gui::Plugin)
->>>>>>> 216d5a51
+GZ_ADD_PLUGIN(JointPositionController,
+                    gz::gui::Plugin)