--- conflicted
+++ resolved
@@ -162,16 +162,8 @@
     }
   }
 
-<<<<<<< HEAD
-  ignition::gui::App()->findChild<
-      ignition::gui::MainWindow *>()->installEventFilter(this);
-=======
-  // If model name isn't set, initialization is complete.
-  this->dataPtr->xmlModelInitialized = this->dataPtr->modelName.isEmpty();
-
   gz::gui::App()->findChild<
       gz::gui::MainWindow *>()->installEventFilter(this);
->>>>>>> a2a2c856
 
   // Connect model
   this->Context()->setContextProperty(
