--- conflicted
+++ resolved
@@ -30,18 +30,6 @@
 #include <vector>
 
 #include <sdf/Gui.hh>
-<<<<<<< HEAD
-=======
-#include <sdf/Joint.hh>
-#include <sdf/Light.hh>
-#include <sdf/Link.hh>
-#include <sdf/Model.hh>
-#include <sdf/Physics.hh>
-#include <sdf/Sensor.hh>
-#include <sdf/Visual.hh>
-#include <sdf/World.hh>
-
->>>>>>> a960ac2f
 #include <ignition/common/Event.hh>
 #include <ignition/common/WorkerPool.hh>
 #include <ignition/math/Stopwatch.hh>
@@ -139,63 +127,6 @@
       /// \brief Publish current world statistics.
       public: void PublishStats();
 
-<<<<<<< HEAD
-=======
-      /// \brief Create all entities that exist in the sdf::World object and
-      /// load their plugins.
-      /// \param[in] _world SDF world object.
-      /// \return World entity.
-      public: Entity CreateEntities(const sdf::World *_world);
-
-      /// \brief Create all entities that exist in the sdf::Model object and
-      /// load their plugins.
-      /// \param[in] _model SDF model object.
-      /// \return Model entity.
-      public: Entity CreateEntities(const sdf::Model *_model);
-
-      /// \brief Create all entities that exist in the sdf::Light object and
-      /// load their plugins.
-      /// \param[in] _light SDF light object.
-      /// \return Light entity.
-      public: Entity CreateEntities(const sdf::Light *_light);
-
-      /// \brief Create all entities that exist in the sdf::Link object and
-      /// load their plugins.
-      /// \param[in] _link SDF link object.
-      /// \return Link entity.
-      public: Entity CreateEntities(const sdf::Link *_link);
-
-      /// \brief Create all entities that exist in the sdf::Joint object and
-      /// load their plugins.
-      /// \param[in] _joint SDF joint object.
-      /// \return Joint entity.
-      public: Entity CreateEntities(const sdf::Joint *_joint);
-
-      /// \brief Create all entities that exist in the sdf::Visual object and
-      /// load their plugins.
-      /// \param[in] _visual SDF visual object.
-      /// \return Visual entity.
-      public: Entity CreateEntities(const sdf::Visual *_visual);
-
-      /// \brief Create all entities that exist in the sdf::Collision object and
-      /// load their plugins.
-      /// \param[in] _collision SDF collision object.
-      /// \return Collision entity.
-      public: Entity CreateEntities(const sdf::Collision *_collision);
-
-      /// \brief Create all entities that exist in the sdf::Sensor object and
-      /// load their plugins.
-      /// \param[in] _sensor SDF sensor object.
-      /// \return Sensor entity.
-      public: Entity CreateEntities(const sdf::Sensor *_sensor);
-
-      /// \brief Load system plugins for a given entity.
-      /// \param[in] _sdf SDF element
-      /// \param[in] _entity Entity
-      public: void LoadPlugins(const sdf::ElementPtr &_sdf,
-          const Entity _entity);
-
->>>>>>> a960ac2f
       /// \brief Get whether this is running. When running is true,
       /// then simulation is stepping forward.
       /// \return True if the server is running.
