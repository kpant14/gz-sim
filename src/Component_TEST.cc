/*
 * Copyright (C) 2019 Open Source Robotics Foundation
 *
 * Licensed under the Apache License, Version 2.0 (the "License");
 * you may not use this file except in compliance with the License.
 * You may obtain a copy of the License at
 *
 *     http://www.apache.org/licenses/LICENSE-2.0
 *
 * Unless required by applicable law or agreed to in writing, software
 * distributed under the License is distributed on an "AS IS" BASIS,
 * WITHOUT WARRANTIES OR CONDITIONS OF ANY KIND, either express or implied.
 * See the License for the specific language governing permissions and
 * limitations under the License.
 *
 */

#include <gtest/gtest.h>
#include <gz/msgs/int32.pb.h>
#include <gz/utils/ExtraTestMacros.hh>

#include <memory>

#include <sdf/Element.hh>
#include <gz/common/Console.hh>
#include <gz/math/Inertial.hh>

#include "gz/sim/components/Component.hh"
#include "gz/sim/components/Serialization.hh"
#include "gz/sim/components/Name.hh"
#include "gz/sim/EntityComponentManager.hh"

#include "../test/helpers/EnvTestFixture.hh"

using namespace gz;
using namespace sim;

//////////////////////////////////////////////////
class ComponentTest : public InternalFixture<::testing::Test>
{
  protected: void SetUp() override
  {
    InternalFixture::SetUp();
    common::setenv("GZ_DEBUG_COMPONENT_FACTORY", "true");
  }
};

//////////////////////////////////////////////////
/// Test that using the default constructor of Component doesn't cause
/// problems when copying
TEST_F(ComponentTest, ComponentCanBeCopiedAfterDefaultCtor)
{
  // Use Component's default constructor
  auto comp = components::Name();

  // Test copy constructor and assignment
  components::Name compCopy(comp);
  comp = components::Name("test");

  // If it got here we have succeeded
  SUCCEED();
}

//////////////////////////////////////////////////
// See https://github.com/gazebosim/gz-sim/issues/1175
TEST_F(ComponentTest, GZ_UTILS_TEST_DISABLED_ON_WIN32(DataByMove))
{
  auto factory = components::Factory::Instance();

  // Create a custom component with shared_ptr data
  using CustomComponent =
      components::Component<std::shared_ptr<int>, class CustomComponentTag>;
  factory->Register<CustomComponent>("gz_sim_components.MyCustom",
     new components::ComponentDescriptor<CustomComponent>());

  EntityComponentManager ecm;
  Entity entity = ecm.CreateEntity();

  auto data = std::make_shared<int>(1);
  // Copy data so we can check the use count after it has been moved
  auto dataCopy = data;

  EXPECT_EQ(2u, dataCopy.use_count());

  ecm.CreateComponent(entity, CustomComponent(std::move(data)));

  // If "data" was moved, the use count should still be 2.
  EXPECT_EQ(2u, dataCopy.use_count());
}

// Class with externally defined stream operator
struct SimpleOperator
{
  int data{100};
};
using CustomOperator = components::Component<SimpleOperator, class CustomTag>;

inline std::ostream &operator<<(std::ostream &_out, const SimpleOperator &)
{
  _out << "simple_operator";
  return _out;
}

inline std::istream &operator>>(std::istream &_in, SimpleOperator &_op)
{
  _op.data = 456;
  return _in;
}

// ostream operator for sdf::Element (not defined elsewhere)
// Note: Must be defined in the correct namespace or clang refuses to find it.
namespace sdf
{
inline std::ostream &operator<<(std::ostream &_out,
    const sdf::Element &_element)
{
  _out << _element.ToString("");
  return _out;
}
inline std::istream &operator>>(std::istream &_in, sdf::Element &_element)
{
  _element.SetName("new_name");
  return _in;
}
}

// ostream operator for math::Inertiald (not defined elsewhere)
// Note: Must be defined in the correct namespace or clang refuses to find it.
namespace gz
{
namespace math
{
inline std::ostream &operator<<(std::ostream &_out, const Inertiald &_inertial)
{
  _out << "Mass: " << _inertial.MassMatrix().Mass();
  return _out;
}
inline std::istream &operator>>(std::istream &_in, Inertiald &_inertial)
{
  auto mat = _inertial.MassMatrix();
  mat.SetMass(200);
  _inertial.SetMassMatrix(mat);
  return _in;
}
}
}

// Wrap existing class and give it a Serialize function
using InertialBase =
    components::Component<math::Inertiald, class InertialBaseTag>;
class InertialWrapper : public InertialBase
{
  public: InertialWrapper() : InertialBase()
  {
  }

  public: explicit InertialWrapper(const math::Inertiald &_data)
    : InertialBase(_data)
  {
  }

  public: void Serialize(std::ostream &_out) const override
  {
    _out << "Wrapper mass: " << this->Data().MassMatrix().Mass();
  }

  public: void Deserialize(std::istream &) override
  {
    auto mat = this->Data().MassMatrix();
    mat.SetMass(2000);
    this->Data().SetMassMatrix(mat);
  }
};

// Component without De/Serialize
class NoSerialize : public components::BaseComponent
{
  public: ComponentTypeId TypeId() const override
  {
    return 0;
  }

  public: std::unique_ptr<BaseComponent> Clone() const override
  {
    return nullptr;
  }
};

//////////////////////////////////////////////////
TEST_F(ComponentTest, OStream)
{
  // Component with data which has stream operator
  {
    using Custom = components::Component<std::string, class CustomTag>;

    auto data = std::string("banana");
    Custom comp(data);

    std::ostringstream ostr;
    comp.Serialize(ostr);
    EXPECT_EQ("banana", ostr.str());
  }

  // Component with data which doesn't have stream operator
  {
    struct Simple {};
    using Custom = components::Component<Simple, class CustomTag>;

    auto data = Simple();
    Custom comp(data);

    // Returns empty string and prints warning
    std::ostringstream ostr;
    comp.Serialize(ostr);
    EXPECT_EQ("", ostr.str());
  }

  // Component with data which has custom stream operator
  {
    auto data = SimpleOperator();
    CustomOperator comp(data);

    std::ostringstream ostr;
    comp.Serialize(ostr);
    EXPECT_EQ("simple_operator", ostr.str());
  }

  // Component with data which has custom stream operator
  {
    using Custom = components::Component<math::Inertiald, class CustomTag>;

    auto data = math::Inertiald();
    auto comp = new Custom(data);

    std::ostringstream ostr;
    comp->Serialize(ostr);
    EXPECT_EQ("Mass: 0", ostr.str());

    // Serializable from base class
    auto compBase = dynamic_cast<components::BaseComponent *>(comp);
    std::ostringstream ostrBase;
    compBase->Serialize(ostrBase);
    EXPECT_EQ("Mass: 0", ostrBase.str());
  }

  // Component with data which has custom Serialize function
  {
    auto data = math::Inertiald();
    auto comp = new InertialWrapper(data);

    std::ostringstream ostr;
    comp->Serialize(ostr);
    EXPECT_EQ("Wrapper mass: 0", ostr.str());

    // Serializable from base class
    auto compBase = dynamic_cast<components::BaseComponent *>(comp);
    std::ostringstream ostrBase;
    compBase->Serialize(ostrBase);
    EXPECT_EQ("Wrapper mass: 0", ostrBase.str());
  }

  // Component with shared_ptr data which has stream operator
  {
    using Custom =
        components::Component<std::shared_ptr<int>, class CustomTag>;

    auto data = std::make_shared<int>(123);
    Custom comp(data);

    // Check the value is streamed, not the pointer address
    std::ostringstream ostr;
    comp.Serialize(ostr);
    EXPECT_EQ("123", ostr.str());
  }

  // Component with shared_ptr data which doesn't have stream operator
  {
    struct Simple {};
    using Custom =
        components::Component<std::shared_ptr<Simple>, class CustomTag>;

    auto data = std::make_shared<Simple>();
    Custom comp(data);

    // Returns empty string and prints warning
    std::ostringstream ostr;
    comp.Serialize(ostr);
    EXPECT_EQ("", ostr.str());
  }

  // Component with shared_ptr data which has custom stream operator
  {
    using Custom = components::Component<std::shared_ptr<SimpleOperator>,
        class CustomTag>;

    auto data = std::make_shared<SimpleOperator>();
    Custom comp(data);

    // Check the value is streamed, not the pointer address
    std::ostringstream ostr;
    comp.Serialize(ostr);
    EXPECT_EQ("simple_operator", ostr.str());
  }

  // Component with shared_ptr sdf::Element, which has custom stream operator
  {
    using Custom = components::Component<std::shared_ptr<sdf::Element>,
        class CustomTag>;

    auto data = std::make_shared<sdf::Element>();
    data->SetName("element");
    data->AddAttribute("test", "string", "foo", true, "foo description");
    data->AddValue("string", "val", false, "val description");

    Custom comp(data);

    std::ostringstream ostr;
    comp.Serialize(ostr);
    EXPECT_EQ("<element test='foo'>val</element>\n", ostr.str());
  }

  // Component with shared_ptr math::Inertiald, which has custom stream operator
  {
    using Custom = components::Component<std::shared_ptr<math::Inertiald>,
        class CustomTag>;

    auto data = std::make_shared<math::Inertiald>();
    Custom comp(data);

    std::ostringstream ostr;
    comp.Serialize(ostr);
    EXPECT_EQ("Mass: 0", ostr.str());
  }

<<<<<<< HEAD
  // Component with a gz::msgs type that gets serialized by the default
=======
  // Component with a msgs type that gets serialized by the default
>>>>>>> 216d5a51
  // serializer
  {
    using Custom = components::Component<msgs::Int32, class CustomTag,
        serializers::MsgSerializer>;

    msgs::Int32 data;
    data.set_data(331);
    Custom comp(data);

    std::ostringstream ostr;
    comp.Serialize(ostr);

    msgs::Int32 dataExpected;
    dataExpected.ParseFromString(ostr.str());
    EXPECT_EQ(331, dataExpected.data());
  }

  // Component without Serialize function
  {
    NoSerialize comp;

    std::ostringstream ostr;
    comp.Serialize(ostr);
    EXPECT_EQ("", ostr.str());
  }
}

//////////////////////////////////////////////////
TEST_F(ComponentTest, IStream)
{
  // Component with data which has stream operator
  {
    using Custom = components::Component<std::string, class CustomTag>;

    std::istringstream istr("banana");
    Custom comp;
    comp.Deserialize(istr);
    EXPECT_EQ("banana", comp.Data());
  }

  // Component with data which doesn't have stream operator
  {
    struct Simple {};
    using Custom = components::Component<Simple, class CustomTag>;

    // Prints warning and doesn't modify the component
    std::istringstream istr("banana");
    Custom comp;
    comp.Deserialize(istr);
  }

  // Component with data which has custom stream operator
  {
    auto data = SimpleOperator();
    CustomOperator comp(data);

    std::istringstream istr("not used");
    comp.Deserialize(istr);
    EXPECT_EQ(456, comp.Data().data);
  }

  // Component with data which has custom stream operator
  {
    using Custom = components::Component<math::Inertiald, class CustomTag>;

    auto data = math::Inertiald();
    Custom comp(data);

    std::istringstream istr("not used");
    comp.Deserialize(istr);
    EXPECT_DOUBLE_EQ(200, comp.Data().MassMatrix().Mass());
  }

  // Component with data which has custom Deserialize function
  {
    auto data = math::Inertiald();
    InertialWrapper comp(data);

    std::istringstream istr("not used");
    comp.Deserialize(istr);
    EXPECT_DOUBLE_EQ(2000, comp.Data().MassMatrix().Mass());
  }

  // Component with shared_ptr data which has stream operator
  {
    using Custom =
        components::Component<std::shared_ptr<int>, class CustomTag>;

    auto data = std::make_shared<int>(123);
    Custom comp(data);

    // Check the value is streamed, not the pointer address
    std::istringstream istr("456");
    comp.Deserialize(istr);
    EXPECT_EQ(456, *comp.Data());
  }

  // Component with shared_ptr data which doesn't have stream operator
  {
    struct Simple {};
    using Custom =
        components::Component<std::shared_ptr<Simple>, class CustomTag>;

    auto data = std::make_shared<Simple>();
    Custom comp(data);

    // Prints warning and doesn't modify the component
    std::istringstream istr("ignored");
    comp.Deserialize(istr);
  }

  // Component with shared_ptr data which has custom stream operator
  {
    using Custom = components::Component<std::shared_ptr<SimpleOperator>,
        class CustomTag>;

    auto data = std::make_shared<SimpleOperator>();
    Custom comp(data);

    // Check the value is changed, not the pointer address
    std::istringstream istr("not used");
    comp.Deserialize(istr);
    EXPECT_EQ(456, comp.Data()->data);
  }

  // Component with shared_ptr sdf::Element, which has custom stream operator
  {
    using Custom = components::Component<std::shared_ptr<sdf::Element>,
        class CustomTag>;

    auto data = std::make_shared<sdf::Element>();
    Custom comp(data);

    std::istringstream istr("not used");
    comp.Deserialize(istr);
    EXPECT_EQ("<new_name/>\n", comp.Data()->ToString(""));
  }

  // Component with shared_ptr math::Inertiald, which has custom stream operator
  {
    using Custom = components::Component<std::shared_ptr<math::Inertiald>,
        class CustomTag>;

    auto data = std::make_shared<math::Inertiald>();
    Custom comp(data);

    std::istringstream istr("not used");
    comp.Deserialize(istr);
    EXPECT_DOUBLE_EQ(200, comp.Data()->MassMatrix().Mass());
  }

<<<<<<< HEAD
  // Component with a gz::msgs type that gets deserialized by the message
=======
  // Component with a msgs type that gets deserialized by the message
>>>>>>> 216d5a51
  // deserializer
  {
    using Custom = components::Component<msgs::Int32, class CustomTag,
        serializers::MsgSerializer>;

    msgs::Int32 data;
    data.set_data(482);

    std::istringstream istr(data.SerializeAsString());

    Custom comp;
    comp.Deserialize(istr);

    EXPECT_EQ(482, comp.Data().data());
  }

  // Component without Deserialize function
  {
    NoSerialize comp;

    std::istringstream istr("not used");
    comp.Deserialize(istr);
  }
}

//////////////////////////////////////////////////
TEST_F(ComponentTest, TypeId)
{
  // Component with data
  {
    using Custom = components::Component<int, class CustomTag>;
    Custom::typeId = 123456;

    Custom comp;

    EXPECT_EQ(ComponentTypeId(123456), comp.TypeId());
  }

  // Component without data
  {
    using Custom = components::Component<components::NoData, class CustomTag>;
    Custom::typeId = 123456;

    Custom comp;

    EXPECT_EQ(ComponentTypeId(123456), comp.TypeId());
  }
}

//////////////////////////////////////////////////
TEST_F(ComponentTest, TypeName)
{
  // Component with data
  {
    using Custom = components::Component<int, class CustomTag>;
    Custom::typeName = "123456";

    Custom comp;

    EXPECT_EQ("123456", comp.typeName);
  }

  // Component without data
  {
    using Custom = components::Component<components::NoData, class CustomTag>;
    Custom::typeName = "123456";

    Custom comp;

    EXPECT_EQ("123456", comp.typeName);
  }
}

//////////////////////////////////////////////////
TEST_F(ComponentTest, Clone)
{
  // Component with data
  {
    using Custom = components::Component<int, class CustomTag>;

    // create a component and a clone of it. The clone should initially have the
    // same data as the original component
    Custom comp(5);
    auto clonedComp = comp.Clone();
    auto derivedClone = static_cast<Custom *>(clonedComp.get());
    EXPECT_EQ(comp, *derivedClone);

    // modify the data of the cloned component, and make sure that only the
    // cloned component is modified, not the original component
    derivedClone->Data() = 10;
    EXPECT_NE(comp, *derivedClone);
    EXPECT_EQ(5, comp.Data());
    EXPECT_EQ(10, derivedClone->Data());
  }

  // Component without data
  {
    using Custom = components::Component<components::NoData, class CustomTag>;

    Custom comp;
    auto clonedComp = comp.Clone();
    auto derivedClone = static_cast<Custom *>(clonedComp.get());

    // since this component has no data, we cannot do the same check as we did
    // above for a component with data. However, we can make sure that the
    // pointers for the components are different
    EXPECT_NE(&comp, derivedClone);
  }
}<|MERGE_RESOLUTION|>--- conflicted
+++ resolved
@@ -332,11 +332,7 @@
     EXPECT_EQ("Mass: 0", ostr.str());
   }
 
-<<<<<<< HEAD
-  // Component with a gz::msgs type that gets serialized by the default
-=======
   // Component with a msgs type that gets serialized by the default
->>>>>>> 216d5a51
   // serializer
   {
     using Custom = components::Component<msgs::Int32, class CustomTag,
@@ -488,11 +484,7 @@
     EXPECT_DOUBLE_EQ(200, comp.Data()->MassMatrix().Mass());
   }
 
-<<<<<<< HEAD
-  // Component with a gz::msgs type that gets deserialized by the message
-=======
   // Component with a msgs type that gets deserialized by the message
->>>>>>> 216d5a51
   // deserializer
   {
     using Custom = components::Component<msgs::Int32, class CustomTag,
