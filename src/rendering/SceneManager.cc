/*
 * Copyright (C) 2019 Open Source Robotics Foundation
 *
 * Licensed under the Apache License, Version 2.0 (the "License");
 * you may not use this file except in compliance with the License.
 * You may obtain a copy of the License at
 *
 *     http://www.apache.org/licenses/LICENSE-2.0
 *
 * Unless required by applicable law or agreed to in writing, software
 * distributed under the License is distributed on an "AS IS" BASIS,
 * WITHOUT WARRANTIES OR CONDITIONS OF ANY KIND, either express or implied.
 * See the License for the specific language governing permissions and
 * limitations under the License.
 *
 */


#include <map>
#include <memory>
#include <queue>
#include <unordered_map>

#include <sdf/Box.hh>
#include <sdf/Capsule.hh>
#include <sdf/Collision.hh>
#include <sdf/Cylinder.hh>
#include <sdf/Ellipsoid.hh>
#include <sdf/Heightmap.hh>
#include <sdf/Mesh.hh>
#include <sdf/Pbr.hh>
#include <sdf/Plane.hh>
#include <sdf/Polyline.hh>
#include <sdf/Sphere.hh>

#include <gz/common/Animation.hh>
#include <gz/common/Console.hh>
#include <gz/common/geospatial/Dem.hh>
#include <gz/common/geospatial/HeightmapData.hh>
#include <gz/common/geospatial/ImageHeightmap.hh>
#include <gz/common/KeyFrame.hh>
#include <gz/common/MeshManager.hh>
#include <gz/common/Skeleton.hh>
#include <gz/common/SkeletonAnimation.hh>
#include <gz/common/StringUtils.hh>
#include <gz/common/Uuid.hh>

#include <gz/math/Color.hh>
#include <gz/math/Helpers.hh>
#include <gz/math/Inertial.hh>
#include <gz/math/Matrix4.hh>
#include <gz/math/Pose3.hh>
#include <gz/math/Quaternion.hh>
#include <gz/math/Vector2.hh>
#include <gz/math/Vector3.hh>

#include <gz/msgs/Utility.hh>

#include "gz/rendering/Capsule.hh"
#include <gz/rendering/COMVisual.hh>
#include <gz/rendering/Geometry.hh>
#include <gz/rendering/Heightmap.hh>
#include <gz/rendering/HeightmapDescriptor.hh>
#include <gz/rendering/InertiaVisual.hh>
#include <gz/rendering/JointVisual.hh>
#include <gz/rendering/Light.hh>
#include <gz/rendering/LightVisual.hh>
#include <gz/rendering/Material.hh>
#include <gz/rendering/ParticleEmitter.hh>
#include <gz/rendering/Scene.hh>
#include <gz/rendering/Visual.hh>
#include <gz/rendering/WireBox.hh>

#include "gz/sim/Conversions.hh"
#include "gz/sim/Util.hh"
#include "gz/sim/rendering/SceneManager.hh"

using namespace gz;
using namespace sim;
using namespace std::chrono_literals;

using TP = std::chrono::steady_clock::time_point;

/// \brief Private data class.
class gz::sim::SceneManagerPrivate
{
  /// \brief Keep track of world ID, which is equivalent to the scene's
  /// root visual.
  /// Defaults to zero, which is considered invalid by Gazebo.
  public: Entity worldId{0};

  //// \brief Pointer to the rendering scene
  public: rendering::ScenePtr scene;

  /// \brief Map of visual entity in Gazebo to visual pointers.
  public: std::unordered_map<Entity, rendering::VisualPtr> visuals;

  /// \brief Map of actor entity in Gazebo to actor pointers.
  public: std::unordered_map<Entity, rendering::MeshPtr> actors;

  /// \brief Map of actor entity in Gazebo to actor animations.
  public: std::unordered_map<Entity, common::SkeletonPtr> actorSkeletons;

  /// \brief Map of actor entity to the associated trajectories.
  public: std::unordered_map<Entity, std::vector<common::TrajectoryInfo>>
                    actorTrajectories;

  /// \brief Map of light entity in Gazebo to light pointers.
  public: std::unordered_map<Entity, rendering::LightPtr> lights;

  /// \brief Map of particle emitter entity in Gazebo to particle emitter
  /// rendering pointers.
  public: std::map<Entity, rendering::ParticleEmitterPtr> particleEmitters;

  /// \brief Map of sensor entity in Gazebo to sensor pointers.
  public: std::unordered_map<Entity, rendering::SensorPtr> sensors;

  /// \brief The map of the original transparency values for the nodes.
  public: std::map<std::string, double> originalTransparency;

  /// \brief The map of the original depth write values for the nodes.
  public: std::map<std::string, bool> originalDepthWrite;

  /// \brief Helper function to compute actor trajectory at specified tiime
  /// \param[in] _id Actor entity's unique id
  /// \param[in] _time Simulation time
  /// \return AnimationUpdateData with trajectory related fields filled. It
  /// also sets the time point in which the animation should be played
  public: AnimationUpdateData ActorTrajectoryAt(
      Entity _id, const std::chrono::steady_clock::duration &_time) const;

  /// \brief Load Actor trajectories
  /// \param[in] _actor Actor
  /// \param[in] _mapAnimNameId  Animation name to id map
  /// \param[in] _skel Mesh skeleton
  /// \return Trajectory vector
  public: std::vector<common::TrajectoryInfo>
      LoadTrajectories(const sdf::Actor &_actor,
      std::unordered_map<std::string, unsigned int> &_mapAnimNameId,
      common::SkeletonPtr _skel);

  /// \brief Holds the spherical coordinates from the world.
  public: math::SphericalCoordinates sphericalCoordinates;
};


/////////////////////////////////////////////////
SceneManager::SceneManager()
  : dataPtr(std::make_unique<SceneManagerPrivate>())
{
}

/////////////////////////////////////////////////
SceneManager::~SceneManager() = default;

/////////////////////////////////////////////////
void SceneManager::SetScene(rendering::ScenePtr _scene)
{
  this->dataPtr->scene = std::move(_scene);
}

/////////////////////////////////////////////////
rendering::ScenePtr SceneManager::Scene() const
{
  return this->dataPtr->scene;
}

/////////////////////////////////////////////////
void SceneManager::SetWorldId(Entity _id)
{
  this->dataPtr->worldId = _id;
}

/////////////////////////////////////////////////
Entity SceneManager::WorldId() const
{
  return this->dataPtr->worldId;
}

/////////////////////////////////////////////////
rendering::VisualPtr SceneManager::CreateModel(Entity _id,
    const sdf::Model &_model, Entity _parentId)
{
  if (!this->dataPtr->scene)
    return rendering::VisualPtr();

  if (this->dataPtr->visuals.find(_id) != this->dataPtr->visuals.end())
  {
    gzerr << "Entity with Id: [" << _id << "] already exists in the scene"
           << std::endl;
    return rendering::VisualPtr();
  }

  std::string name = _model.Name().empty() ? std::to_string(_id) :
      _model.Name();

  rendering::VisualPtr parent;
  if (_parentId != this->dataPtr->worldId)
  {
    auto it = this->dataPtr->visuals.find(_parentId);
    if (it == this->dataPtr->visuals.end())
    {
      gzerr << "Parent entity with Id: [" << _parentId << "] not found. "
             << "Not adding model visual with ID[" << _id
             << "]  and name [" << name << "] to the rendering scene."
             << std::endl;
      return rendering::VisualPtr();
    }
    parent = it->second;
  }

  if (parent)
    name = parent->Name() +  "::" + name;

  if (this->dataPtr->scene->HasVisualName(name))
  {
    gzerr << "Visual: [" << name << "] already exists" << std::endl;
    return rendering::VisualPtr();
  }

  rendering::VisualPtr modelVis = this->dataPtr->scene->CreateVisual(name);

  modelVis->SetUserData("gazebo-entity", _id);
  modelVis->SetUserData("pause-update", static_cast<int>(0));
  modelVis->SetLocalPose(_model.RawPose());
  this->dataPtr->visuals[_id] = modelVis;

  if (parent)
    parent->AddChild(modelVis);
  else
    this->dataPtr->scene->RootVisual()->AddChild(modelVis);

  return modelVis;
}

/////////////////////////////////////////////////
rendering::VisualPtr SceneManager::CreateLink(Entity _id,
    const sdf::Link &_link, Entity _parentId)
{
  if (!this->dataPtr->scene)
    return rendering::VisualPtr();

  if (this->dataPtr->visuals.find(_id) != this->dataPtr->visuals.end())
  {
    gzerr << "Entity with Id: [" << _id << "] already exists in the scene"
           << std::endl;
    return rendering::VisualPtr();
  }

  rendering::VisualPtr parent;
  if (_parentId != this->dataPtr->worldId)
  {
    auto it = this->dataPtr->visuals.find(_parentId);
    if (it == this->dataPtr->visuals.end())
    {
      // It is possible to get here if the model entity is created then
      // removed in between render updates.
      return rendering::VisualPtr();
    }
    parent = it->second;
  }

  std::string name = _link.Name().empty() ? std::to_string(_id) :
      _link.Name();
  if (parent)
    name = parent->Name() + "::" + name;
  rendering::VisualPtr linkVis = this->dataPtr->scene->CreateVisual(name);
  linkVis->SetUserData("gazebo-entity", _id);
  linkVis->SetUserData("pause-update", static_cast<int>(0));
  linkVis->SetLocalPose(_link.RawPose());
  this->dataPtr->visuals[_id] = linkVis;

  if (parent)
    parent->AddChild(linkVis);

  return linkVis;
}

/////////////////////////////////////////////////
rendering::VisualPtr SceneManager::CreateVisual(Entity _id,
    const sdf::Visual &_visual, Entity _parentId)
{
  if (!this->dataPtr->scene)
    return rendering::VisualPtr();

  if (this->dataPtr->visuals.find(_id) != this->dataPtr->visuals.end())
  {
    gzerr << "Entity with Id: [" << _id << "] already exists in the scene"
           << std::endl;
    return rendering::VisualPtr();
  }

  rendering::VisualPtr parent;
  if (_parentId != this->dataPtr->worldId)
  {
    auto it = this->dataPtr->visuals.find(_parentId);
    if (it == this->dataPtr->visuals.end())
    {
      // It is possible to get here if the model entity is created then
      // removed in between render updates.
      return rendering::VisualPtr();
    }
    parent = it->second;
  }

  if (!_visual.Geom())
    return rendering::VisualPtr();

  std::string name = _visual.Name().empty() ? std::to_string(_id) :
      _visual.Name();
  if (parent)
    name = parent->Name() + "::" + name;
  rendering::VisualPtr visualVis = this->dataPtr->scene->CreateVisual(name);
  visualVis->SetUserData("gazebo-entity", _id);
  visualVis->SetUserData("pause-update", static_cast<int>(0));
  visualVis->SetLocalPose(_visual.RawPose());

  if (_visual.HasLaserRetro())
  {
    visualVis->SetUserData("laser_retro", _visual.LaserRetro());
  }

  math::Vector3d scale = math::Vector3d::One;
  math::Pose3d localPose;
  rendering::GeometryPtr geom =
      this->LoadGeometry(*_visual.Geom(), scale, localPose);

  if (geom)
  {
    /// localPose is currently used to handle the normal vector in plane visuals
    /// In general, this can be used to store any local transforms between the
    /// parent Visual and geometry.
    if (localPose != math::Pose3d::Zero)
    {
      rendering::VisualPtr geomVis =
          this->dataPtr->scene->CreateVisual(name + "_geom");
      geomVis->AddGeometry(geom);
      geomVis->SetLocalPose(localPose);
      visualVis->AddChild(geomVis);
    }
    else
    {
      visualVis->AddGeometry(geom);
    }

    visualVis->SetLocalScale(scale);

    // set material
    rendering::MaterialPtr material{nullptr};
    if (_visual.Geom()->Type() == sdf::GeometryType::HEIGHTMAP)
    {
      // Heightmap's material is loaded together with it.
    }
    else if (_visual.Material())
    {
      material = this->LoadMaterial(*_visual.Material());
    }
    // Don't set a default material for meshes because they
    // may have their own
    // TODO(anyone) support overriding mesh material
    else if (_visual.Geom()->Type() != sdf::GeometryType::MESH)
    {
      // create default material
      material = this->dataPtr->scene->Material("gz-grey");
      if (!material)
      {
        material = this->dataPtr->scene->CreateMaterial("gz-grey");
        material->SetAmbient(0.3, 0.3, 0.3);
        material->SetDiffuse(0.7, 0.7, 0.7);
        material->SetSpecular(1.0, 1.0, 1.0);
        material->SetRoughness(0.2f);
        material->SetMetalness(1.0f);
      }
    }
    else
    {
      // meshes created by mesh loader may have their own materials
      // update/override their properties based on input sdf element values
      auto mesh = std::dynamic_pointer_cast<rendering::Mesh>(geom);
      for (unsigned int i = 0; i < mesh->SubMeshCount(); ++i)
      {
        auto submesh = mesh->SubMeshByIndex(i);
        auto submeshMat = submesh->Material();
        if (submeshMat)
        {
          double productAlpha = (1.0-_visual.Transparency()) *
              (1.0 - submeshMat->Transparency());
          submeshMat->SetTransparency(1 - productAlpha);

          // unlike setting transparency above, the parent submesh are not
          // notified about the the cast shadows changes. So we need to set
          // the material back to the submesh.
          // \todo(anyone) find way to propate cast shadows changes tos submesh
          // in gz-rendering
          submeshMat->SetCastShadows(_visual.CastShadows());
          submesh->SetMaterial(submeshMat);
        }
      }
    }

    if (material)
    {
      // set transparency
      material->SetTransparency(_visual.Transparency());

      // cast shadows
      material->SetCastShadows(_visual.CastShadows());

      geom->SetMaterial(material);
      // todo(anyone) SetMaterial function clones the input material.
      // but does not take ownership of it so we need to destroy it here.
      // This is not ideal. We should let gz-rendering handle the lifetime
      // of this material
      this->dataPtr->scene->DestroyMaterial(material);
    }
  }
  else
  {
    gzerr << "Failed to load geometry for visual: " << _visual.Name()
           << std::endl;
  }

  // visibility flags
  visualVis->SetVisibilityFlags(_visual.VisibilityFlags());

  this->dataPtr->visuals[_id] = visualVis;
  if (parent)
    parent->AddChild(visualVis);

  return visualVis;
}

/////////////////////////////////////////////////
std::vector<rendering::NodePtr> SceneManager::Filter(const std::string &_node,
    std::function<bool(const rendering::NodePtr _nodeToFilter)> _filter) const
{
  std::vector<rendering::NodePtr> filteredNodes;

  // make sure there is a rendering node named _node
  auto rootNode = this->dataPtr->scene->NodeByName(_node);
  if (!rootNode)
  {
    gzerr << "Could not find a node with the name [" << _node
           << "] in the scene." << std::endl;
    return filteredNodes;
  }

  // go through _node and its children in top level order, applying _filter to
  // each node
  std::queue<rendering::NodePtr> remainingNodes;
  remainingNodes.push(rootNode);
  while (!remainingNodes.empty())
  {
    auto currentNode = remainingNodes.front();
    remainingNodes.pop();
    if (_filter(currentNode))
      filteredNodes.push_back(currentNode);

    for (auto i = 0u; i < currentNode->ChildCount(); ++i)
      remainingNodes.push(currentNode->ChildByIndex(i));
  }

  return filteredNodes;
}

/////////////////////////////////////////////////
std::pair<rendering::VisualPtr, std::vector<Entity>> SceneManager::CopyVisual(
    Entity _id, const std::string &_visual, Entity _parentId)
{
  std::pair<rendering::VisualPtr, std::vector<Entity>> result;
  if (!this->dataPtr->scene)
    return result;

  if (this->dataPtr->visuals.find(_id) != this->dataPtr->visuals.end())
  {
    gzerr << "Entity with Id: [" << _id << "] already exists in the scene"
           << std::endl;
    return result;
  }

  rendering::VisualPtr originalVisual =
    std::dynamic_pointer_cast<rendering::Visual>(
        this->dataPtr->scene->NodeByName(_visual));
  if (!originalVisual)
  {
    gzerr << "Could not find a node with the name [" << _visual
           << "] in the scene." << std::endl;
    return result;
  }

  auto name = originalVisual->Name() + "::" + std::to_string(_id);

  rendering::VisualPtr parent;
  if (_parentId != this->dataPtr->worldId)
  {
    auto it = this->dataPtr->visuals.find(_parentId);
    if (it == this->dataPtr->visuals.end())
    {
      gzerr << "Parent entity with Id: [" << _parentId << "] not found. "
             << "Not adding visual with ID [" << _id
             << "] and name [" << name << "] to the rendering scene."
             << std::endl;
      return result;
    }
    parent = it->second;
  }

  if (parent)
    name = parent->Name() + "::" + name;

  if (this->dataPtr->scene->HasVisualName(name))
  {
    gzerr << "Visual: [" << name << "] already exists" << std::endl;
    return result;
  }

  // filter visuals that were created by the gui (these shouldn't be cloned)
  auto filteredVisuals = this->Filter(_visual,
      [](const rendering::NodePtr _node)
      {
        return _node->HasUserData("gui-only");
      });

  // temporarily detach filtered visuals, but keep track of the original parent
  // so that the visuals can be re-attached later
  std::unordered_map<rendering::NodePtr, rendering::NodePtr>
    removedVisualToParent;
  for (auto filteredVis : filteredVisuals)
  {
    removedVisualToParent[filteredVis] = filteredVis->Parent();
    filteredVis->RemoveParent();
  }

  // clone the visual
  auto clonedVisual = originalVisual->Clone(name, parent);
  this->dataPtr->visuals[_id] = clonedVisual;

  // re-attach filtered visuals now that cloning is complete
  for (auto &[removedVisual, originalParent] : removedVisualToParent)
    originalParent->AddChild(removedVisual);

  // The Clone call above also clones any child visuals that exist, so we need
  // to keep track of these new child visuals as well. We get a level order
  // listing of all visuals associated with the newly copied visual
  bool childrenTracked = true;
  std::queue<Entity> remainingVisuals;
  remainingVisuals.push(_id);
  std::vector<Entity> childVisualIds;
  while (!remainingVisuals.empty())
  {
    const auto topLevelId = remainingVisuals.front();
    remainingVisuals.pop();
    const auto visual = this->dataPtr->visuals[topLevelId];
    for (auto i = 0u; i < visual->ChildCount(); ++i)
    {
      auto childId = this->UniqueId();
      if (!childId)
      {
        gzerr << "Unable to create an entity ID for the copied visual's "
               << "child, so the copied visual will be deleted.\n";
        childrenTracked = false;
        break;
      }
      auto childVisual = std::dynamic_pointer_cast<rendering::Visual>(
          visual->ChildByIndex(i));
      if (!childVisual)
      {
        gzerr << "Unable to retrieve a child visual of the copied visual, "
               << "so the copied visual will be deleted.\n";
        childrenTracked = false;
        break;
      }

      this->dataPtr->visuals[childId] = childVisual;
      childVisual->SetUserData("gazebo-entity", childId);
      childVisual->SetUserData("pause-update", static_cast<int>(0));
      childVisualIds.push_back(childId);

      remainingVisuals.push(childId);
    }
  }

  if (!childrenTracked)
  {
    this->dataPtr->scene->DestroyVisual(clonedVisual, true);
    for (const auto id : childVisualIds)
      this->dataPtr->visuals.erase(id);
  }
  else
  {
    clonedVisual->SetUserData("gazebo-entity", _id);
    clonedVisual->SetUserData("pause-update", static_cast<int>(0));

    result = {clonedVisual, std::move(childVisualIds)};

    if (!parent)
      this->dataPtr->scene->RootVisual()->AddChild(clonedVisual);
  }

  return result;
}

/////////////////////////////////////////////////
rendering::VisualPtr SceneManager::VisualById(Entity _id)
{
  if (this->dataPtr->visuals.find(_id) == this->dataPtr->visuals.end())
  {
    gzerr << "Could not find visual for entity: " << _id << std::endl;
    return nullptr;
  }
  return this->dataPtr->visuals[_id];
}

/////////////////////////////////////////////////
rendering::VisualPtr SceneManager::CreateCollision(Entity _id,
    const sdf::Collision &_collision, Entity _parentId)
{
  sdf::Material material;
  material.SetAmbient(math::Color(1.0f, 0.5088f, 0.0468f, 0.7f));
  material.SetDiffuse(math::Color(1.0f, 0.5088f, 0.0468f, 0.7f));

  sdf::Visual visual;
  visual.SetGeom(*_collision.Geom());
  visual.SetMaterial(material);
  visual.SetCastShadows(false);

  visual.SetRawPose(_collision.RawPose());
  visual.SetName(_collision.Name());

  rendering::VisualPtr collisionVis = CreateVisual(_id, visual, _parentId);
  collisionVis->SetUserData("gui-only", static_cast<bool>(true));
  return collisionVis;
}

/////////////////////////////////////////////////
void SceneManager::SetSphericalCoordinates(
    const math::SphericalCoordinates &_sphericalCoordinates)
{
  this->dataPtr->sphericalCoordinates = _sphericalCoordinates;
}

/////////////////////////////////////////////////
rendering::GeometryPtr SceneManager::LoadGeometry(const sdf::Geometry &_geom,
    math::Vector3d &_scale, math::Pose3d &_localPose)
{
  if (!this->dataPtr->scene)
    return rendering::GeometryPtr();

  math::Vector3d scale = math::Vector3d::One;
  math::Pose3d localPose = math::Pose3d::Zero;
  rendering::GeometryPtr geom{nullptr};
  if (_geom.Type() == sdf::GeometryType::BOX)
  {
    geom = this->dataPtr->scene->CreateBox();
    scale = _geom.BoxShape()->Size();
  }
  else if (_geom.Type() == sdf::GeometryType::CAPSULE)
  {
    auto capsule = this->dataPtr->scene->CreateCapsule();
    capsule->SetRadius(_geom.CapsuleShape()->Radius());
    capsule->SetLength(_geom.CapsuleShape()->Length());
    geom = capsule;
  }
  else if (_geom.Type() == sdf::GeometryType::CYLINDER)
  {
    geom = this->dataPtr->scene->CreateCylinder();
    scale.X() = _geom.CylinderShape()->Radius() * 2;
    scale.Y() = scale.X();
    scale.Z() = _geom.CylinderShape()->Length();
  }
  else if (_geom.Type() == sdf::GeometryType::ELLIPSOID)
  {
    geom = this->dataPtr->scene->CreateSphere();
    scale.X() = _geom.EllipsoidShape()->Radii().X() * 2;
    scale.Y() = _geom.EllipsoidShape()->Radii().Y() * 2;
    scale.Z() = _geom.EllipsoidShape()->Radii().Z() * 2;
  }
  else if (_geom.Type() == sdf::GeometryType::PLANE)
  {
    geom = this->dataPtr->scene->CreatePlane();
    scale.X() = _geom.PlaneShape()->Size().X();
    scale.Y() = _geom.PlaneShape()->Size().Y();

    // Create a rotation for the plane mesh to account for the normal vector.
    // The rotation is the angle between the +z(0,0,1) vector and the
    // normal, which are both expressed in the local (Visual) frame.
    math::Vector3d normal = _geom.PlaneShape()->Normal();
    localPose.Rot().SetFrom2Axes(math::Vector3d::UnitZ, normal.Normalized());
  }
  else if (_geom.Type() == sdf::GeometryType::SPHERE)
  {
    geom = this->dataPtr->scene->CreateSphere();
    scale.X() = _geom.SphereShape()->Radius() * 2;
    scale.Y() = scale.X();
    scale.Z() = scale.X();
  }
  else if (_geom.Type() == sdf::GeometryType::MESH)
  {
    auto fullPath = asFullPath(_geom.MeshShape()->Uri(),
        _geom.MeshShape()->FilePath());
    if (fullPath.empty())
    {
      gzerr << "Mesh geometry missing uri" << std::endl;
      return geom;
    }
    rendering::MeshDescriptor descriptor;

    // Assume absolute path to mesh file
    descriptor.meshName = fullPath;
    descriptor.subMeshName = _geom.MeshShape()->Submesh();
    descriptor.centerSubMesh = _geom.MeshShape()->CenterSubmesh();

<<<<<<< HEAD
    gz::common::MeshManager *meshManager =
        gz::common::MeshManager::Instance();
=======
    common::MeshManager *meshManager =
        common::MeshManager::Instance();
>>>>>>> 216d5a51
    descriptor.mesh = meshManager->Load(descriptor.meshName);
    geom = this->dataPtr->scene->CreateMesh(descriptor);
    scale = _geom.MeshShape()->Scale();
  }
  else if (_geom.Type() == sdf::GeometryType::HEIGHTMAP)
  {
    auto fullPath = common::findFile(asFullPath(_geom.HeightmapShape()->Uri(),
        _geom.HeightmapShape()->FilePath()));
    if (fullPath.empty())
    {
      gzerr << "Heightmap geometry missing URI" << std::endl;
      return geom;
    }


    std::shared_ptr<common::HeightmapData> data;
    std::string lowerFullPath = common::lowercase(fullPath);
    // check if heightmap is an image
    if (common::EndsWith(lowerFullPath, ".png")
        || common::EndsWith(lowerFullPath, ".jpg")
        || common::EndsWith(lowerFullPath, ".jpeg"))
    {
      auto img = std::make_shared<common::ImageHeightmap>();
      if (img->Load(fullPath) < 0)
      {
        gzerr << "Failed to load heightmap image data from ["
               << fullPath << "]" << std::endl;
        return geom;
      }
      data = img;
    }
    // DEM
    else
    {
      auto dem = std::make_shared<common::Dem>();
      dem->SetSphericalCoordinates(this->dataPtr->sphericalCoordinates);
      if (dem->Load(fullPath) < 0)
      {
        gzerr << "Failed to load heightmap dem data from ["
               << fullPath << "]" << std::endl;
        return geom;
      }
      data = dem;
    }

    rendering::HeightmapDescriptor descriptor;
    descriptor.SetData(data);
    descriptor.SetSize(_geom.HeightmapShape()->Size());
    descriptor.SetPosition(_geom.HeightmapShape()->Position());
    descriptor.SetSampling(_geom.HeightmapShape()->Sampling());

    for (uint64_t i = 0; i < _geom.HeightmapShape()->TextureCount(); ++i)
    {
      auto textureSdf = _geom.HeightmapShape()->TextureByIndex(i);
      rendering::HeightmapTexture textureDesc;
      textureDesc.SetSize(textureSdf->Size());
      textureDesc.SetDiffuse(common::findFile(asFullPath(textureSdf->Diffuse(),
          _geom.HeightmapShape()->FilePath())));
      textureDesc.SetNormal(common::findFile(asFullPath(textureSdf->Normal(),
          _geom.HeightmapShape()->FilePath())));
      descriptor.AddTexture(textureDesc);
    }

    for (uint64_t i = 0; i < _geom.HeightmapShape()->BlendCount(); ++i)
    {
      auto blendSdf = _geom.HeightmapShape()->BlendByIndex(i);
      rendering::HeightmapBlend blendDesc;
      blendDesc.SetMinHeight(blendSdf->MinHeight());
      blendDesc.SetFadeDistance(blendSdf->FadeDistance());
      descriptor.AddBlend(blendDesc);
    }

    geom = this->dataPtr->scene->CreateHeightmap(descriptor);
    if (nullptr == geom)
    {
      gzerr << "Failed to create heightmap [" << fullPath << "]" << std::endl;
    }
    scale = _geom.HeightmapShape()->Size();
  }
  else if (_geom.Type() == sdf::GeometryType::POLYLINE)
  {
    std::vector<std::vector<math::Vector2d>> vertices;
    for (const auto &polyline : _geom.PolylineShape())
    {
      vertices.push_back(polyline.Points());
    }

    std::string name("POLYLINE_" + common::Uuid().String());

    auto meshManager = common::MeshManager::Instance();
    meshManager->CreateExtrudedPolyline(name, vertices,
        _geom.PolylineShape()[0].Height());

    rendering::MeshDescriptor descriptor;
    descriptor.meshName = name;
    descriptor.mesh = meshManager->MeshByName(name);

    geom = this->dataPtr->scene->CreateMesh(descriptor);
  }
  else
  {
    gzerr << "Unsupported geometry type" << std::endl;
  }
  _scale = scale;
  _localPose = localPose;
  return geom;
}

/////////////////////////////////////////////////
rendering::MaterialPtr SceneManager::LoadMaterial(
    const sdf::Material &_material)
{
  if (!this->dataPtr->scene)
    return rendering::MaterialPtr();

  rendering::MaterialPtr material = this->dataPtr->scene->CreateMaterial();
  material->SetAmbient(_material.Ambient());
  material->SetDiffuse(_material.Diffuse());
  material->SetSpecular(_material.Specular());
  material->SetShininess(_material.Shininess());
  material->SetEmissive(_material.Emissive());
  material->SetRenderOrder(_material.RenderOrder());

  // parse PBR params
  const sdf::Pbr *pbr = _material.PbrMaterial();
  if (pbr)
  {
    sdf::PbrWorkflow *workflow = nullptr;
    const sdf::PbrWorkflow *metal =
        pbr->Workflow(sdf::PbrWorkflowType::METAL);
    if (metal)
    {
      double roughness = metal->Roughness();
      double metalness = metal->Metalness();
      material->SetRoughness(roughness);
      material->SetMetalness(metalness);

      // roughness map
      std::string roughnessMap = metal->RoughnessMap();
      if (!roughnessMap.empty())
      {
        std::string fullPath = common::findFile(
            asFullPath(roughnessMap, _material.FilePath()));
        if (!fullPath.empty())
          material->SetRoughnessMap(fullPath);
        else
          gzerr << "Unable to find file [" << roughnessMap << "]\n";
      }

      // metalness map
      std::string metalnessMap = metal->MetalnessMap();
      if (!metalnessMap.empty())
      {
        std::string fullPath = common::findFile(
            asFullPath(metalnessMap, _material.FilePath()));
        if (!fullPath.empty())
          material->SetMetalnessMap(fullPath);
        else
          gzerr << "Unable to find file [" << metalnessMap << "]\n";
      }
      workflow = const_cast<sdf::PbrWorkflow *>(metal);
    }
    else
    {
      auto specular = pbr->Workflow(sdf::PbrWorkflowType::SPECULAR);
      if (specular)
      {
        gzerr << "PBR material: currently only metal workflow is supported. "
               << "Gazebo will try to render the material using "
               << "metal workflow but without Roughness / Metalness settings."
               << std::endl;
      }
      workflow = const_cast<sdf::PbrWorkflow *>(specular);
    }

    if (!workflow)
    {
      gzerr << "No valid PBR workflow found. " << std::endl;
      return rendering::MaterialPtr();
    }

    // albedo map
    std::string albedoMap = workflow->AlbedoMap();
    if (!albedoMap.empty())
    {
      std::string fullPath = common::findFile(
          asFullPath(albedoMap, _material.FilePath()));
      if (!fullPath.empty())
      {
        material->SetTexture(fullPath);
        // Use alpha channel for transparency
        material->SetAlphaFromTexture(true, 0.5, _material.DoubleSided());
      }
      else
        gzerr << "Unable to find file [" << albedoMap << "]\n";
    }

    // normal map
    std::string normalMap = workflow->NormalMap();
    if (!normalMap.empty())
    {
      std::string fullPath = common::findFile(
          asFullPath(normalMap, _material.FilePath()));
      if (!fullPath.empty())
        material->SetNormalMap(fullPath);
      else
        gzerr << "Unable to find file [" << normalMap << "]\n";
    }


    // environment map
    std::string environmentMap = workflow->EnvironmentMap();
    if (!environmentMap.empty())
    {
      std::string fullPath = common::findFile(
          asFullPath(environmentMap, _material.FilePath()));
      if (!fullPath.empty())
        material->SetEnvironmentMap(fullPath);
      else
        gzerr << "Unable to find file [" << environmentMap << "]\n";
    }

    // emissive map
    std::string emissiveMap = workflow->EmissiveMap();
    if (!emissiveMap.empty())
    {
      std::string fullPath = common::findFile(
          asFullPath(emissiveMap, _material.FilePath()));
      if (!fullPath.empty())
        material->SetEmissiveMap(fullPath);
      else
        gzerr << "Unable to find file [" << emissiveMap << "]\n";
    }

    // light map
    std::string lightMap = workflow->LightMap();
    if (!lightMap.empty())
    {
      std::string fullPath = common::findFile(
          asFullPath(lightMap, _material.FilePath()));
      if (!fullPath.empty())
      {
        unsigned int uvSet = workflow->LightMapTexCoordSet();
        material->SetLightMap(fullPath, uvSet);
      }
      else
      {
        gzerr << "Unable to find file [" << lightMap << "]\n";
      }
    }
  }
  return material;
}

/////////////////////////////////////////////////
void SceneManager::SequenceTrajectories(
    std::vector<common::TrajectoryInfo>& _trajectories,
    TP _time)
{
  // sequencing all trajectories
  for (auto &trajectory : _trajectories)
  {
    auto duration = trajectory.Duration();
    trajectory.SetStartTime(_time);
    _time += duration;
    trajectory.SetEndTime(_time);
  }
}

/////////////////////////////////////////////////
rendering::VisualPtr SceneManager::CreateActor(Entity _id,
    const sdf::Actor &_actor, const std::string &_name, Entity _parentId)
{
  if (!this->dataPtr->scene)
    return rendering::VisualPtr();

  // creating an actor needs to create the visual and the mesh
  // the visual is stored in: this->dataPtr->visuals
  // the mesh is stored in: this->dataPtr->actors

  if (this->dataPtr->visuals.find(_id) != this->dataPtr->visuals.end())
  {
    gzerr << "Entity with Id: [" << _id << "] already exists in the scene"
           << std::endl;
    return rendering::VisualPtr();
  }

  rendering::VisualPtr parent;
  if (_parentId != this->dataPtr->worldId)
  {
    auto it = this->dataPtr->visuals.find(_parentId);
    if (it == this->dataPtr->visuals.end())
    {
      gzerr << "Parent entity with Id: [" << _parentId << "] not found. "
             << "Not adding actor with ID [" << _id
             << "] and name [" << _name << "] to the rendering scene."
             << std::endl;
      return rendering::VisualPtr();
    }
    parent = it->second;
  }

  std::string name = _name;
  if (parent)
    name = parent->Name() +  "::" + name;

  rendering::MeshDescriptor descriptor;
  descriptor.meshName = asFullPath(_actor.SkinFilename(), _actor.FilePath());
  common::MeshManager *meshManager = common::MeshManager::Instance();
  descriptor.mesh = meshManager->Load(descriptor.meshName);
  if (nullptr == descriptor.mesh)
  {
    gzerr << "Actor skin mesh [" << descriptor.meshName << "] not found."
           << std::endl;
    return rendering::VisualPtr();
  }

  // todo(anyone) create a copy of meshSkel so we don't modify the original
  // when adding animations!
  common::SkeletonPtr meshSkel = descriptor.mesh->MeshSkeleton();
  if (nullptr == meshSkel)
  {
    gzerr << "Mesh skeleton in [" << descriptor.meshName << "] not found."
           << std::endl;
    return rendering::VisualPtr();
  }

  // Load all animations
  auto mapAnimNameId = this->LoadAnimations(_actor);
  if (mapAnimNameId.size() == 0)
    return nullptr;

  this->dataPtr->actorSkeletons[_id] = meshSkel;
  auto trajectories = this->dataPtr->LoadTrajectories(_actor, mapAnimNameId,
                      meshSkel);

  // sequencing all trajectories
  auto delayStartTime = std::chrono::milliseconds(
              static_cast<int>(_actor.ScriptDelayStart() * 1000));
  TP time(delayStartTime);
  this->SequenceTrajectories(trajectories, time);


  // loop flag: add a placeholder trajectory to indicate no loop
  if (!_actor.ScriptLoop())
  {
    common::TrajectoryInfo noLoopTrajInfo;
    noLoopTrajInfo.SetId(0);
    noLoopTrajInfo.SetAnimIndex(0);
    noLoopTrajInfo.SetStartTime(time);
    noLoopTrajInfo.SetEndTime(time);
    noLoopTrajInfo.SetTranslated(false);
    trajectories.push_back(noLoopTrajInfo);
  }

  this->dataPtr->actorTrajectories[_id] = trajectories;

  // create mesh with animations
  rendering::MeshPtr actorMesh = this->dataPtr->scene->CreateMesh(
      descriptor);
  if (nullptr == actorMesh)
  {
    gzerr << "Actor skin file [" << descriptor.meshName << "] not found."
           << std::endl;
    return rendering::VisualPtr();
  }

  rendering::VisualPtr actorVisual = this->dataPtr->scene->CreateVisual(name);
  actorVisual->SetLocalPose(_actor.RawPose());
  actorVisual->AddGeometry(actorMesh);
  actorVisual->SetUserData("gazebo-entity", _id);
  actorVisual->SetUserData("pause-update", static_cast<int>(0));

  this->dataPtr->visuals[_id] = actorVisual;
  this->dataPtr->actors[_id] = actorMesh;


  if (parent)
    parent->AddChild(actorVisual);
  else
    this->dataPtr->scene->RootVisual()->AddChild(actorVisual);

  return actorVisual;
}

/////////////////////////////////////////////////
rendering::VisualPtr SceneManager::CreateLightVisual(Entity _id,
    const sdf::Light &_light, const std::string &_name, Entity _parentId)
{
  if (!this->dataPtr->scene)
    return rendering::VisualPtr();

  if (this->dataPtr->visuals.find(_id) != this->dataPtr->visuals.end())
  {
    gzerr << "Entity with Id: [" << _id << "] already exists in the scene"
           << std::endl;
    return rendering::VisualPtr();
  }

  rendering::LightPtr lightParent;
  auto it = this->dataPtr->lights.find(_parentId);
  if (it != this->dataPtr->lights.end())
  {
    lightParent = it->second;
  }
  else
  {
    gzerr << "Parent entity with Id: [" << _parentId << "] not found. "
           << "Not adding light visual with ID [" << _id
           << "] and name [" << _name << "] to the rendering scene."
           << std::endl;
    return rendering::VisualPtr();
  }

  std::string name = lightParent->Name() +  "::" + _name + "Visual";

  if (this->dataPtr->scene->HasVisualName(name))
  {
    gzerr << "Visual: [" << name << "] already exists" << std::endl;
    return rendering::VisualPtr();
  }

  rendering::LightVisualPtr lightVisual =
    this->dataPtr->scene->CreateLightVisual(name);
  if (_light.Type() == sdf::LightType::POINT)
  {
    lightVisual->SetType(rendering::LightVisualType::LVT_POINT);
  }
  else if (_light.Type() == sdf::LightType::DIRECTIONAL)
  {
    lightVisual->SetType(rendering::LightVisualType::LVT_DIRECTIONAL);
  }
  else if (_light.Type() == sdf::LightType::SPOT)
  {
    lightVisual->SetType(rendering::LightVisualType::LVT_SPOT);
    lightVisual->SetInnerAngle(_light.SpotInnerAngle().Radian());
    lightVisual->SetOuterAngle(_light.SpotOuterAngle().Radian());
  }

  lightVisual->SetVisible(_light.Visualize());

  rendering::VisualPtr lightVis = std::dynamic_pointer_cast<rendering::Visual>(
    lightVisual);
  lightVis->SetUserData("gazebo-entity", _id);
  lightVis->SetUserData("pause-update", static_cast<int>(0));
  this->dataPtr->visuals[_id] = lightVis;

  if (lightParent)
  {
    lightVis->RemoveParent();
    lightParent->AddChild(lightVis);
  }
  return lightVis;
}

/////////////////////////////////////////////////
rendering::LightPtr SceneManager::CreateLight(Entity _id,
    const sdf::Light &_light, const std::string &_name, Entity _parentId)
{
  if (!this->dataPtr->scene)
    return rendering::LightPtr();

  if (this->dataPtr->lights.find(_id) != this->dataPtr->lights.end())
  {
    gzerr << "Light with Id: [" << _id << "] already exists in the scene"
           << std::endl;
    return rendering::LightPtr();
  }

  rendering::VisualPtr parent;
  if (_parentId != this->dataPtr->worldId)
  {
    auto it = this->dataPtr->visuals.find(_parentId);
    if (it == this->dataPtr->visuals.end())
    {
      // It is possible to get here if the model entity is created then
      // removed in between render updates.
      return rendering::LightPtr();
    }
    parent = it->second;
  }

  std::string name = _name;
  if (parent)
    name = parent->Name() +  "::" + name;

  rendering::LightPtr light;
  switch (_light.Type())
  {
    case sdf::LightType::POINT:
      light = this->dataPtr->scene->CreatePointLight(name);
      break;
    case sdf::LightType::SPOT:
    {
      light = this->dataPtr->scene->CreateSpotLight(name);
      rendering::SpotLightPtr spotLight =
          std::dynamic_pointer_cast<rendering::SpotLight>(light);
      spotLight->SetInnerAngle(_light.SpotInnerAngle());
      spotLight->SetOuterAngle(_light.SpotOuterAngle());
      spotLight->SetFalloff(_light.SpotFalloff());
      spotLight->SetDirection(_light.Direction());
      break;
    }
    case sdf::LightType::DIRECTIONAL:
    {
      light = this->dataPtr->scene->CreateDirectionalLight(name);
      rendering::DirectionalLightPtr dirLight =
          std::dynamic_pointer_cast<rendering::DirectionalLight>(light);

      dirLight->SetDirection(_light.Direction());
      break;
    }
    default:
      gzerr << "Light type not supported" << std::endl;
      return light;
  }

  // \todo(anyone) Set entity user data once rendering Node supports it
  light->SetLocalPose(_light.RawPose());
  light->SetDiffuseColor(_light.Diffuse());
  light->SetSpecularColor(_light.Specular());

  light->SetAttenuationConstant(_light.ConstantAttenuationFactor());
  light->SetAttenuationLinear(_light.LinearAttenuationFactor());
  light->SetAttenuationQuadratic(_light.QuadraticAttenuationFactor());
  light->SetAttenuationRange(_light.AttenuationRange());

  light->SetCastShadows(_light.CastShadows());
  light->SetIntensity(_light.Intensity());

  this->dataPtr->lights[_id] = light;

  if (parent)
    parent->AddChild(light);
  else
    this->dataPtr->scene->RootVisual()->AddChild(light);

  return light;
}

/////////////////////////////////////////////////
rendering::VisualPtr SceneManager::CreateInertiaVisual(Entity _id,
    const math::Inertiald &_inertia, Entity _parentId)
{
  if (!this->dataPtr->scene)
    return rendering::VisualPtr();

  if (this->dataPtr->visuals.find(_id) != this->dataPtr->visuals.end())
  {
    gzerr << "Entity with Id: [" << _id << "] already exists in the scene"
           << std::endl;
    return rendering::VisualPtr();
  }

  rendering::VisualPtr parent;
  if (_parentId != this->dataPtr->worldId)
  {
    auto it = this->dataPtr->visuals.find(_parentId);
    if (it == this->dataPtr->visuals.end())
    {
      // It is possible to get here if the model entity is created then
      // removed in between render updates.
      return rendering::VisualPtr();
    }
    parent = it->second;
  }

  std::string name = std::to_string(_id);
  if (parent)
    name = parent->Name() + "::" + name;

  rendering::InertiaVisualPtr inertiaVisual =
    this->dataPtr->scene->CreateInertiaVisual(name);
  inertiaVisual->SetInertial(_inertia);

  rendering::VisualPtr inertiaVis =
    std::dynamic_pointer_cast<rendering::Visual>(inertiaVisual);
  inertiaVis->SetUserData("gazebo-entity", _id);
  inertiaVis->SetUserData("pause-update", static_cast<int>(0));
  inertiaVis->SetUserData("gui-only", static_cast<bool>(true));
  this->dataPtr->visuals[_id] = inertiaVis;

  if (parent)
  {
    inertiaVis->RemoveParent();
    parent->AddChild(inertiaVis);
  }
  return inertiaVis;
}

/////////////////////////////////////////////////
rendering::VisualPtr SceneManager::CreateJointVisual(
    Entity _id, const sdf::Joint &_joint,
    Entity _childId, Entity _parentId)
{
  if (!this->dataPtr->scene)
  {
    return rendering::VisualPtr();
  }

  if (this->dataPtr->visuals.find(_id) != this->dataPtr->visuals.end())
  {
    gzerr << "Entity with Id: [" << _id << "] already exists in the scene"
           << std::endl;
    return rendering::VisualPtr();
  }

  rendering::VisualPtr parent;
  if (_childId != this->dataPtr->worldId)
  {
    auto it = this->dataPtr->visuals.find(_childId);
    if (it == this->dataPtr->visuals.end())
    {
      // It is possible to get here if the model entity is created then
      // removed in between render updates.
      return rendering::VisualPtr();
    }
    parent = it->second;
  }

  // Name.
  std::string name = _joint.Name().empty() ? std::to_string(_id) :
    _joint.Name();
  if (parent)
  {
    name = parent->Name() +  "::" + name;
  }

  rendering::JointVisualPtr jointVisual =
    this->dataPtr->scene->CreateJointVisual(name);

  switch (_joint.Type())
  {
    case sdf::JointType::REVOLUTE:
      jointVisual->SetType(rendering::JointVisualType::JVT_REVOLUTE);
      break;
    case sdf::JointType::REVOLUTE2:
      jointVisual->SetType(rendering::JointVisualType::JVT_REVOLUTE2);
      break;
    case sdf::JointType::PRISMATIC:
      jointVisual->SetType(rendering::JointVisualType::JVT_PRISMATIC);
      break;
    case sdf::JointType::UNIVERSAL:
      jointVisual->SetType(rendering::JointVisualType::JVT_UNIVERSAL);
      break;
    case sdf::JointType::BALL:
      jointVisual->SetType(rendering::JointVisualType::JVT_BALL);
      break;
    case sdf::JointType::SCREW:
      jointVisual->SetType(rendering::JointVisualType::JVT_SCREW);
      break;
    case sdf::JointType::GEARBOX:
      jointVisual->SetType(rendering::JointVisualType::JVT_GEARBOX);
      break;
    case sdf::JointType::FIXED:
      jointVisual->SetType(rendering::JointVisualType::JVT_FIXED);
      break;
    default:
      jointVisual->SetType(rendering::JointVisualType::JVT_NONE);
      break;
  }

  if (parent)
  {
    jointVisual->RemoveParent();
    parent->AddChild(jointVisual);
  }

  if (_joint.Axis(1) &&
      (_joint.Type() == sdf::JointType::REVOLUTE2 ||
       _joint.Type() == sdf::JointType::UNIVERSAL
      ))
  {
    auto axis1 = _joint.Axis(0)->Xyz();
    auto axis2 = _joint.Axis(1)->Xyz();
    auto axis1UseParentFrame = _joint.Axis(0)->XyzExpressedIn() == "__model__";
    auto axis2UseParentFrame = _joint.Axis(1)->XyzExpressedIn() == "__model__";

    jointVisual->SetAxis(axis2, axis2UseParentFrame);

    auto it = this->dataPtr->visuals.find(_parentId);
    if (it != this->dataPtr->visuals.end())
    {
      auto parentName = it->second->Name();
      jointVisual->SetParentAxis(
          axis1, parentName, axis1UseParentFrame);
    }
  }
  else if (_joint.Axis(0) &&
      (_joint.Type() == sdf::JointType::REVOLUTE ||
       _joint.Type() == sdf::JointType::PRISMATIC
      ))
  {
    auto axis1 = _joint.Axis(0)->Xyz();
    auto axis1UseParentFrame = _joint.Axis(0)->XyzExpressedIn() == "__model__";

    jointVisual->SetAxis(axis1, axis1UseParentFrame);
  }
  else
  {
    // For fixed joint type, scale joint visual to the joint child link
    double childSize =
        std::max(0.1, parent->BoundingBox().Size().Length());
    auto scale = gz::math::Vector3d(childSize * 0.2,
        childSize * 0.2, childSize * 0.2);
    jointVisual->SetLocalScale(scale);
  }

  rendering::VisualPtr jointVis =
    std::dynamic_pointer_cast<rendering::Visual>(jointVisual);
  jointVis->SetUserData("gazebo-entity", _id);
  jointVis->SetUserData("pause-update", static_cast<int>(0));
  jointVis->SetUserData("gui-only", static_cast<bool>(true));
  jointVis->SetLocalPose(_joint.RawPose());
  this->dataPtr->visuals[_id] = jointVis;
  return jointVis;
}

/////////////////////////////////////////////////
rendering::VisualPtr SceneManager::CreateCOMVisual(Entity _id,
    const math::Inertiald &_inertia, Entity _parentId)
{
  if (!this->dataPtr->scene)
    return rendering::VisualPtr();

  if (this->dataPtr->visuals.find(_id) != this->dataPtr->visuals.end())
  {
    gzerr << "Entity with Id: [" << _id << "] already exists in the scene"
           << std::endl;
    return rendering::VisualPtr();
  }

  rendering::VisualPtr parent;
  if (_parentId != this->dataPtr->worldId)
  {
    auto it = this->dataPtr->visuals.find(_parentId);
    if (it == this->dataPtr->visuals.end())
    {
      // It is possible to get here if the model entity is created then
      // removed in between render updates.
      return rendering::VisualPtr();
    }
    parent = it->second;
  }

  if (!parent)
    return rendering::VisualPtr();

  std::string name = std::to_string(_id);
  name = parent->Name() + "::" + name;

  rendering::COMVisualPtr comVisual =
      this->dataPtr->scene->CreateCOMVisual(name);
  comVisual->RemoveParent();
  parent->AddChild(comVisual);
  comVisual->SetInertial(_inertia);

  rendering::VisualPtr comVis =
    std::dynamic_pointer_cast<rendering::Visual>(comVisual);
  comVis->SetUserData("gazebo-entity", _id);
  comVis->SetUserData("pause-update", static_cast<int>(0));
  comVis->SetUserData("gui-only", static_cast<bool>(true));
  this->dataPtr->visuals[_id] = comVis;

  return comVis;
}

/////////////////////////////////////////////////
rendering::ParticleEmitterPtr SceneManager::CreateParticleEmitter(
    Entity _id, const msgs::ParticleEmitter &_emitter, Entity _parentId)
{
  if (!this->dataPtr->scene)
    return rendering::ParticleEmitterPtr();

  if (this->dataPtr->particleEmitters.find(_id) !=
     this->dataPtr->particleEmitters.end())
  {
    gzerr << "Particle emitter with Id: [" << _id << "] already exists in the "
           <<" scene" << std::endl;
    return rendering::ParticleEmitterPtr();
  }

  rendering::VisualPtr parent;
  if (_parentId != this->dataPtr->worldId)
  {
    auto it = this->dataPtr->visuals.find(_parentId);
    if (it == this->dataPtr->visuals.end())
    {
      // It is possible to get here if the model entity is created then
      // removed in between render updates.
      return rendering::ParticleEmitterPtr();
    }
    parent = it->second;
  }

  // Name.
  std::string name = _emitter.name().empty() ? std::to_string(_id) :
    _emitter.name();
  if (parent)
    name = parent->Name() +  "::" + name;

  rendering::ParticleEmitterPtr emitter;
  emitter = this->dataPtr->scene->CreateParticleEmitter(name);

  this->dataPtr->particleEmitters[_id] = emitter;

  if (parent)
    parent->AddChild(emitter);

  this->UpdateParticleEmitter(_id, _emitter);

  return emitter;
}

/////////////////////////////////////////////////
rendering::ParticleEmitterPtr SceneManager::UpdateParticleEmitter(Entity _id,
    const msgs::ParticleEmitter &_emitter)
{
  if (!this->dataPtr->scene)
    return rendering::ParticleEmitterPtr();

  // Sanity check: Make sure that the id exists.
  auto emitterIt = this->dataPtr->particleEmitters.find(_id);
  if (emitterIt == this->dataPtr->particleEmitters.end())
  {
    gzerr << "Particle emitter with Id: [" << _id << "] not found in the "
           << "scene" << std::endl;
    return rendering::ParticleEmitterPtr();
  }
  auto emitter = emitterIt->second;

  // Type.
  switch (_emitter.type())
  {
    case gz::msgs::ParticleEmitter_EmitterType_BOX:
    {
      emitter->SetType(gz::rendering::EmitterType::EM_BOX);
      break;
    }
    case gz::msgs::ParticleEmitter_EmitterType_CYLINDER:
    {
      emitter->SetType(gz::rendering::EmitterType::EM_CYLINDER);
      break;
    }
    case gz::msgs::ParticleEmitter_EmitterType_ELLIPSOID:
    {
      emitter->SetType(gz::rendering::EmitterType::EM_ELLIPSOID);
      break;
    }
    default:
    {
      // Do nothing if type is not set.
    }
  }

  // Emitter size.
  if (_emitter.has_size())
    emitter->SetEmitterSize(gz::msgs::Convert(_emitter.size()));

  // Rate.
  if (_emitter.has_rate())
    emitter->SetRate(_emitter.rate().data());

  // Duration.
  if (_emitter.has_duration())
    emitter->SetDuration(_emitter.duration().data());

  // Emitting.
  if (_emitter.has_emitting()) {
    emitter->SetEmitting(_emitter.emitting().data());
  }

  // Particle size.
  if (_emitter.has_particle_size())
  {
    emitter->SetParticleSize(
        gz::msgs::Convert(_emitter.particle_size()));
  }

  // Lifetime.
  if (_emitter.has_lifetime())
    emitter->SetLifetime(_emitter.lifetime().data());

  // Material.
  if (_emitter.has_material())
  {
    gz::rendering::MaterialPtr material =
      this->LoadMaterial(convert<sdf::Material>(_emitter.material()));
    emitter->SetMaterial(material);
  }

  // Velocity range.
  if (_emitter.has_min_velocity() && _emitter.has_max_velocity())
  {
    emitter->SetVelocityRange(_emitter.min_velocity().data(),
        _emitter.max_velocity().data());
  }

  // Color range image.
  if (_emitter.has_color_range_image() &&
      !_emitter.color_range_image().data().empty())
  {
    emitter->SetColorRangeImage(_emitter.color_range_image().data());
  }
  // Color range.
  else if (_emitter.has_color_start() && _emitter.has_color_end())
  {
    emitter->SetColorRange(
      gz::msgs::Convert(_emitter.color_start()),
      gz::msgs::Convert(_emitter.color_end()));
  }

  // Scale rate.
  if (_emitter.has_scale_rate())
    emitter->SetScaleRate(_emitter.scale_rate().data());

  // pose
  if (_emitter.has_pose())
    emitter->SetLocalPose(msgs::Convert(_emitter.pose()));

  // particle scatter ratio
  if (_emitter.has_header())
  {
    for (int i = 0; i < _emitter.header().data_size(); ++i)
    {
      const auto &data = _emitter.header().data(i);
      const std::string key = "particle_scatter_ratio";
      if (data.key() == "particle_scatter_ratio" && data.value_size() > 0)
      {
        emitter->SetParticleScatterRatio(math::parseFloat(data.value(0)));
        break;
      }
    }
  }

  return emitter;
}

/////////////////////////////////////////////////
bool SceneManager::AddSensor(Entity _gazeboId, const std::string &_sensorName,
    Entity _parentGazeboId)
{
  if (!this->dataPtr->scene)
    return false;

  if (this->dataPtr->sensors.find(_gazeboId) != this->dataPtr->sensors.end())
  {
    gzerr << "Sensor for entity [" << _gazeboId
           << "] already exists in the scene" << std::endl;
    return false;
  }

  rendering::VisualPtr parent;
  if (_parentGazeboId != this->dataPtr->worldId)
  {
    auto it = this->dataPtr->visuals.find(_parentGazeboId);
    if (it == this->dataPtr->visuals.end())
    {
      // It is possible to get here if the model entity is created then
      // removed in between render updates.
      return false;
    }
    parent = it->second;
  }

  rendering::SensorPtr sensor = this->dataPtr->scene->SensorByName(_sensorName);
  if (!sensor)
  {
    gzerr << "Unable to find sensor [" << _sensorName << "]" << std::endl;
    return false;
  }

  sensor->SetUserData("gazebo-entity", _gazeboId);

  if (parent)
  {
    sensor->RemoveParent();
    parent->AddChild(sensor);
  }

  this->dataPtr->sensors[_gazeboId] = sensor;
  return true;
}

/////////////////////////////////////////////////
bool SceneManager::HasEntity(Entity _id) const
{
  return this->dataPtr->visuals.find(_id) != this->dataPtr->visuals.end() ||
      this->dataPtr->actors.find(_id) != this->dataPtr->actors.end() ||
      this->dataPtr->lights.find(_id) != this->dataPtr->lights.end() ||
      this->dataPtr->particleEmitters.find(_id) !=
      this->dataPtr->particleEmitters.end() ||
      this->dataPtr->sensors.find(_id) != this->dataPtr->sensors.end();
}

/////////////////////////////////////////////////
rendering::NodePtr SceneManager::NodeById(Entity _id) const
{
  auto vIt = this->dataPtr->visuals.find(_id);
  if (vIt != this->dataPtr->visuals.end())
  {
    return vIt->second;
  }
  auto lIt = this->dataPtr->lights.find(_id);
  if (lIt != this->dataPtr->lights.end())
  {
    return lIt->second;
  }
  auto sIt = this->dataPtr->sensors.find(_id);
  if (sIt != this->dataPtr->sensors.end())
  {
    return sIt->second;
  }
  auto pIt = this->dataPtr->particleEmitters.find(_id);
  if (pIt != this->dataPtr->particleEmitters.end())
  {
    return pIt->second;
  }

  return rendering::NodePtr();
}

/////////////////////////////////////////////////
rendering::MeshPtr SceneManager::ActorMeshById(Entity _id) const
{
  auto vIt = this->dataPtr->actors.find(_id);
  if (vIt != this->dataPtr->actors.end())
  {
    return vIt->second;
  }
  return rendering::MeshPtr();
}

/////////////////////////////////////////////////
common::SkeletonPtr SceneManager::ActorSkeletonById(Entity _id) const
{
  auto it = this->dataPtr->actorSkeletons.find(_id);
  if (it != this->dataPtr->actorSkeletons.end())
    return it->second;

  return common::SkeletonPtr();
}

/////////////////////////////////////////////////
AnimationUpdateData SceneManager::ActorAnimationAt(
    Entity _id, std::chrono::steady_clock::duration _time) const
{
  AnimationUpdateData animData;
  auto trajIt = this->dataPtr->actorTrajectories.find(_id);
  if (trajIt == this->dataPtr->actorTrajectories.end())
    return animData;

  auto skelIt = this->dataPtr->actorSkeletons.find(_id);
  if (skelIt == this->dataPtr->actorSkeletons.end())
    return animData;

  animData = this->dataPtr->ActorTrajectoryAt(_id, _time);

  auto skel = skelIt->second;
  unsigned int animIndex = animData.trajectory.AnimIndex();
  animData.animationName = skel->Animation(animIndex)->Name();

  std::string rootNodeName = skel->RootNode()->Name();
  double distance = animData.trajectory.DistanceSoFar(animData.time);
  if (animData.followTrajectory)
  {
    math::Matrix4d rawFrame;
    if (animData.trajectory.Waypoints()->InterpolateX() &&
        !math::equal(distance, 0.0))
    {
      // logic here is mostly taken from
      // common::SkeletonAnimation::PoseAtX
      // We should consider refactoring part of that function to return
      // PoseAtX for only one skeleton node in addition to the current
      // function that computes PoseAtX for all skeleton nodes
      common::NodeAnimation *rootNode =
          skel->Animation(animIndex)->NodeAnimationByName(rootNodeName);
      math::Matrix4d lastPos = rootNode->KeyFrame(
          rootNode->FrameCount() - 1).second;
      math::Matrix4d firstPos = rootNode->KeyFrame(0).second;
      double x = distance;
      if (x < firstPos.Translation().X())
        x = firstPos.Translation().X();
      double lastX = lastPos.Translation().X();
      if (x > lastX && !animData.loop)
        x = lastX;
      while (x > lastX)
        x -= lastX;

      // update animation timepoint for root node
      // this should be the time that is used in the
      // SkeletonAnimationEnabled call
      double time = rootNode->TimeAtX(x);

      // get raw skeleton transform for root node. Needed to keep skeleton
      // animation in sync with trajectory animation
      rawFrame = rootNode->FrameAt(time, animData.loop);
      animData.time = std::chrono::duration_cast<
        std::chrono::steady_clock::duration>(
        std::chrono::duration<double>(time));
    }
    else
    {
      double timeSeconds = std::chrono::duration<double>(animData.time).count();
      rawFrame = skel->Animation(animIndex)->NodePoseAt(
          rootNodeName, timeSeconds, animData.loop);
    }

    math::Matrix4d skinTf = skel->AlignTranslation(animIndex, rootNodeName)
            * rawFrame * skel->AlignRotation(animIndex, rootNodeName);

    // zero out translation since we only need rotation to sync with actor
    // trajectory animation
    skinTf.SetTranslation(math::Vector3d::Zero);
    animData.rootTransform = skinTf;
  }

  return animData;
}

/////////////////////////////////////////////////
std::map<std::string, math::Matrix4d> SceneManager::ActorSkeletonTransformsAt(
    Entity _id, std::chrono::steady_clock::duration _time) const
{
  std::map<std::string, math::Matrix4d> allFrames;

  auto trajIt = this->dataPtr->actorTrajectories.find(_id);
  if (trajIt == this->dataPtr->actorTrajectories.end())
  {
    return allFrames;
  }

  // get the trajectory at input time
  AnimationUpdateData animData = this->dataPtr->ActorTrajectoryAt(_id, _time);
  bool followTraj = animData.followTrajectory;
  bool noLoop = animData.loop;
  common::TrajectoryInfo traj = animData.trajectory;
  auto time = animData.time;

  common::PoseKeyFrame poseFrame(0.0);
  if (followTraj)
    traj.Waypoints()->InterpolatedKeyFrame(poseFrame);
  math::Matrix4d rootTf(poseFrame.Rotation());
  rootTf.SetTranslation(poseFrame.Translation());

  auto vIt = this->dataPtr->actorSkeletons.find(_id);
  if (vIt != this->dataPtr->actorSkeletons.end())
  {
    auto skel = vIt->second;
    unsigned int animIndex = traj.AnimIndex();
    std::map<std::string, math::Matrix4d> rawFrames;

    double timeSeconds = std::chrono::duration<double>(time).count();

    if (followTraj)
    {
      double distance = traj.DistanceSoFar(time);
      // check interpolate x.
      // todo(anyone) there is a problem with PoseAtX that causes
      // it to go into an infinite loop if the animation has no x displacement
      // e.g. a person standing that does not move in x direction
      if (traj.Waypoints()->InterpolateX() && !math::equal(distance, 0.0))
      {
        rawFrames = skel->Animation(animIndex)->PoseAtX(distance,
                                        skel->RootNode()->Name());
      }
      else
      {
        rawFrames = skel->Animation(animIndex)->PoseAt(timeSeconds, !noLoop);
      }
    }
    else
    {
      rawFrames = skel->Animation(animIndex)->PoseAt(timeSeconds, !noLoop);
    }

    for (auto pair : rawFrames)
    {
      std::string nodeName = pair.first;
      auto nodeTf = pair.second;

      std::string skinName = skel->NodeNameAnimToSkin(animIndex, nodeName);
      math::Matrix4d skinTf = skel->AlignTranslation(animIndex, nodeName)
              * nodeTf * skel->AlignRotation(animIndex, nodeName);

      allFrames[skinName] = skinTf;
    }
  }

  // correct animation root pose
  auto skel = this->dataPtr->actorSkeletons[_id];

  if (followTraj)
  {
    allFrames["actorPose"] = rootTf;
  }
  else
  {
    allFrames["actorPose"] = math::Matrix4d(math::Quaterniond::Identity);
    allFrames["actorPose"].SetTranslation(
            allFrames[skel->RootNode()->Name()].Translation());
  }

  allFrames[skel->RootNode()->Name()].SetTranslation(math::Vector3d::Zero);
  return allFrames;
}

/////////////////////////////////////////////////
void SceneManager::RemoveEntity(Entity _id)
{
  if (!this->dataPtr->scene)
    return;

  {
    auto it = this->dataPtr->actors.find(_id);
    if (it != this->dataPtr->actors.end())
    {
      this->dataPtr->actors.erase(it);
    }
  }
  {
    auto it = this->dataPtr->actorTrajectories.find(_id);
    if (it != this->dataPtr->actorTrajectories.end())
    {
      this->dataPtr->actorTrajectories.erase(it);
    }
  }
  {
    auto it = this->dataPtr->actorSkeletons.find(_id);
    if (it != this->dataPtr->actorSkeletons.end())
    {
      this->dataPtr->actorSkeletons.erase(it);
    }
  }

  {
    auto it = this->dataPtr->visuals.find(_id);
    if (it != this->dataPtr->visuals.end())
    {
      // Remove visual's original transparency from map
      rendering::VisualPtr vis = it->second;
      this->dataPtr->originalTransparency.erase(vis->Name());
      // Remove visual's original depth write value from map
      this->dataPtr->originalDepthWrite.erase(vis->Name());

      for (auto g = 0u; g < vis->GeometryCount(); ++g)
      {
        auto geom = vis->GeometryByIndex(g);
        this->dataPtr->originalTransparency.erase(geom->Name());
        this->dataPtr->originalDepthWrite.erase(geom->Name());
      }

      this->dataPtr->scene->DestroyVisual(it->second);
      this->dataPtr->visuals.erase(it);
      return;
    }
  }

  {
    auto it = this->dataPtr->lights.find(_id);
    if (it != this->dataPtr->lights.end())
    {
      this->dataPtr->scene->DestroyLight(it->second);
      this->dataPtr->lights.erase(it);
      return;
    }
  }

  {
    auto it = this->dataPtr->particleEmitters.find(_id);
    if (it != this->dataPtr->particleEmitters.end())
    {
      this->dataPtr->scene->DestroyVisual(it->second);
      this->dataPtr->particleEmitters.erase(it);
      return;
    }
  }

  {
    auto it = this->dataPtr->sensors.find(_id);
    if (it != this->dataPtr->sensors.end())
    {
      // Stop keeping track of it but don't destroy it;
      // gz-sensors is the one responsible for that.
      this->dataPtr->sensors.erase(it);
      return;
    }
  }
}

/////////////////////////////////////////////////
rendering::VisualPtr SceneManager::TopLevelVisual(
    const rendering::VisualPtr &_visual) const
{
  auto node = this->TopLevelNode(_visual);
  return std::dynamic_pointer_cast<rendering::Visual>(node);
}

/////////////////////////////////////////////////
rendering::NodePtr SceneManager::TopLevelNode(
    const rendering::NodePtr &_node) const
{
  if (!this->dataPtr->scene)
    return rendering::NodePtr();

  rendering::NodePtr rootNode =
      this->dataPtr->scene->RootVisual();

  rendering::NodePtr node = _node;
  while (node && node->Parent() != rootNode)
  {
    node =
      std::dynamic_pointer_cast<rendering::Node>(node->Parent());
  }

  return node;
}

////////////////////////////////////////////////
void SceneManager::UpdateTransparency(const rendering::NodePtr &_node,
    bool _makeTransparent)
{
  if (!_node)
    return;

  for (auto n = 0u; n < _node->ChildCount(); ++n)
  {
    auto child = _node->ChildByIndex(n);
    this->UpdateTransparency(child, _makeTransparent);
  }

  auto vis = std::dynamic_pointer_cast<rendering::Visual>(_node);
  if (nullptr == vis)
    return;

  // Visual material
  auto visMat = vis->Material();
  if (nullptr != visMat)
  {
    auto visTransparency =
        this->dataPtr->originalTransparency.find(vis->Name());
    auto visDepthWrite =
        this->dataPtr->originalDepthWrite.find(vis->Name());
    if (_makeTransparent)
    {
      if (visTransparency == this->dataPtr->originalTransparency.end())
      {
        this->dataPtr->originalTransparency[vis->Name()] =
          visMat->Transparency();
      }
      visMat->SetTransparency(1.0 - ((1.0 - visMat->Transparency()) * 0.5));

      if (visDepthWrite == this->dataPtr->originalDepthWrite.end())
      {
        this->dataPtr->originalDepthWrite[vis->Name()] =
          visMat->DepthWriteEnabled();
      }
      visMat->SetDepthWriteEnabled(false);
    }
    else
    {
      if (visTransparency != this->dataPtr->originalTransparency.end())
      {
        visMat->SetTransparency(visTransparency->second);
      }
      if (visDepthWrite != this->dataPtr->originalDepthWrite.end())
      {
        visMat->SetDepthWriteEnabled(visDepthWrite->second);
      }
    }
  }

  for (auto g = 0u; g < vis->GeometryCount(); ++g)
  {
    auto geom = vis->GeometryByIndex(g);

    // Geometry material
    auto geomMat = geom->Material();
    if (nullptr == geomMat || visMat == geomMat)
      continue;
    auto geomTransparency =
        this->dataPtr->originalTransparency.find(geom->Name());
    auto geomDepthWrite =
        this->dataPtr->originalDepthWrite.find(geom->Name());

    if (_makeTransparent)
    {
      if (geomTransparency == this->dataPtr->originalTransparency.end())
      {
        this->dataPtr->originalTransparency[geom->Name()] =
            geomMat->Transparency();
      }
      geomMat->SetTransparency(1.0 - ((1.0 - geomMat->Transparency()) * 0.5));

      if (geomDepthWrite == this->dataPtr->originalDepthWrite.end())
      {
        this->dataPtr->originalDepthWrite[geom->Name()] =
            geomMat->DepthWriteEnabled();
      }
      geomMat->SetDepthWriteEnabled(false);
    }
    else
    {
      if (geomTransparency != this->dataPtr->originalTransparency.end())
      {
        geomMat->SetTransparency(geomTransparency->second);
      }
      if (geomDepthWrite != this->dataPtr->originalDepthWrite.end())
      {
        geomMat->SetDepthWriteEnabled(geomDepthWrite->second);
      }
    }
  }
}

////////////////////////////////////////////////
void SceneManager::UpdateJointParentPose(Entity _jointId)
{
  auto visual =
      this->VisualById(_jointId);

  rendering::JointVisualPtr jointVisual =
      std::dynamic_pointer_cast<rendering::JointVisual>(visual);

  auto childPose = jointVisual->WorldPose();

  if (jointVisual->ParentAxisVisual())
  {
    jointVisual->ParentAxisVisual()->SetWorldPose(childPose);

    // scale parent axis visual to the child
    auto childScale = jointVisual->LocalScale();
    jointVisual->ParentAxisVisual()->SetLocalScale(childScale);
  }
}

/////////////////////////////////////////////////
Entity SceneManager::UniqueId() const
{
  auto id = std::numeric_limits<uint64_t>::max();
  while (true)
  {
    if (!this->HasEntity(id))
      return id;
    else if (id == 0u)
      return kNullEntity;
    --id;
  }
}

/////////////////////////////////////////////////
AnimationUpdateData SceneManagerPrivate::ActorTrajectoryAt(
    Entity _id,
    const std::chrono::steady_clock::duration &_time) const
{
  AnimationUpdateData animData;
  auto trajIt = this->actorTrajectories.find(_id);
  if (trajIt == this->actorTrajectories.end())
    return animData;

  auto trajs = trajIt->second;
  bool followTraj = true;
  if (1 == trajs.size() && nullptr == trajs[0].Waypoints())
    followTraj = false;

  auto firstTraj = trajs.begin();
  common::TrajectoryInfo traj = trajs[0];
  auto totalTime = trajs.rbegin()->EndTime() - trajs.begin()->StartTime();

  // delay start
  auto time = _time;
  if (time < (trajs.begin()->StartTime() - TP(0ms)))
  {
    time = std::chrono::steady_clock::duration(0);
  }
  else
  {
    time -= trajs.begin()->StartTime() - TP(0ms);
  }

  bool noLoop = trajs.rbegin()->StartTime() != TP(0ms)
            && trajs.rbegin()->StartTime() == trajs.rbegin()->EndTime();

  if (time >= totalTime && noLoop)
  {
    time = totalTime;
  }

  if (!noLoop || time <= totalTime)
  {
    while (time > totalTime)
    {
      time = time - totalTime;
    }
    if (followTraj)
    {
      for (auto &trajectory : trajs)
      {
        if (trajectory.StartTime() - firstTraj->StartTime() <= time
            && trajectory.EndTime() - firstTraj->StartTime() >= time)
        {
          traj = trajectory;
          time -= traj.StartTime() - firstTraj->StartTime();

          traj.Waypoints()->Time(std::chrono::duration<double>(time).count());
          break;
        }
      }
    }
  }

  // return time;
  animData.time = time;
  animData.loop = !noLoop;
  animData.followTrajectory = followTraj;
  animData.trajectory = traj;
  animData.valid = true;
  return animData;
}

/////////////////////////////////////////////////
std::unordered_map<std::string, unsigned int>
SceneManager::LoadAnimations(const sdf::Actor &_actor)
{
  rendering::MeshDescriptor descriptor;
  descriptor.meshName = asFullPath(_actor.SkinFilename(), _actor.FilePath());
  common::MeshManager *meshManager = common::MeshManager::Instance();
  descriptor.mesh = meshManager->Load(descriptor.meshName);
  common::SkeletonPtr meshSkel = descriptor.mesh->MeshSkeleton();

  unsigned int numAnims = 0;
  std::unordered_map<std::string, unsigned int> mapAnimNameId;
  mapAnimNameId[descriptor.meshName] = numAnims++;

  // Load all animations
  for (unsigned i = 0; i < _actor.AnimationCount(); ++i)
  {
    std::string animName = _actor.AnimationByIndex(i)->Name();
    std::string animFilename = asFullPath(
        _actor.AnimationByIndex(i)->Filename(),
        _actor.AnimationByIndex(i)->FilePath());

    double animScale = _actor.AnimationByIndex(i)->Scale();

    std::string extension = animFilename.substr(animFilename.rfind('.') + 1,
                                  animFilename.size());
    std::transform(extension.begin(), extension.end(),
                   extension.begin(), ::tolower);

    if (extension == "bvh")
    {
      // do not add duplicate animation
      // start checking from index 1 since index 0 is reserved by skin mesh
      bool addAnim = true;
      for (unsigned int a = 1; a < meshSkel->AnimationCount(); ++a)
      {
        if (meshSkel->Animation(a)->Name() == animFilename)
        {
          addAnim = false;
          break;
        }
      }
      if (addAnim)
        meshSkel->AddBvhAnimation(animFilename, animScale);
      mapAnimNameId[animName] = numAnims++;
    }
    else if (extension == "dae")
    {
      // Load the mesh if it has not been loaded before
      const common::Mesh *animMesh = nullptr;
      if (!meshManager->HasMesh(animFilename))
      {
        animMesh = meshManager->Load(animFilename);
        if (animMesh->MeshSkeleton()->AnimationCount() > 1)
        {
          gzwarn << "File [" << animFilename
                  << "] has more than one animation, "
                  << "but only the 1st one is used."
                  << std::endl;
        }
      }
      animMesh = meshManager->MeshByName(animFilename);

      // add the first animation
      auto firstAnim = animMesh->MeshSkeleton()->Animation(0);
      if (nullptr == firstAnim)
      {
        gzerr << "Failed to get animations from [" << animFilename
               << "]" << std::endl;
        mapAnimNameId.clear();
        break;
      }
      // do not add duplicate animation
      // start checking from index 1 since index 0 is reserved by skin mesh
      bool addAnim = true;
      for (unsigned int a = 1; a < meshSkel->AnimationCount(); ++a)
      {
        if (meshSkel->Animation(a)->Name() == animName)
        {
          addAnim = false;
          break;
        }
      }
      if (addAnim)
      {
        // collada loader loads animations with name that defaults to
        // "animation0", "animation"1", etc causing conflicts in names
        // when multiple animations are added to meshSkel.
        // We have to clone the skeleton animation before giving it a unique
        // name otherwise if mulitple instances of the same animation were added
        // to meshSkel, changing the name that would also change the name of
        // other instances of the animation
        // todo(anyone) cloning is inefficient and error-prone. We should
        // add a copy constructor to animation classes in gz-common.
        // The proper fix is probably to update gz-rendering to allow it to
        // load multiple animations of the same name
        common::SkeletonAnimation *skelAnim =
            new common::SkeletonAnimation(animName);
        for (unsigned int j = 0; j < meshSkel->NodeCount(); ++j)
        {
          common::SkeletonNode *node = meshSkel->NodeByHandle(j);
          common::NodeAnimation *nodeAnim = firstAnim->NodeAnimationByName(
              node->Name());
          if (!nodeAnim)
            continue;
          for (unsigned int k = 0; k < nodeAnim->FrameCount(); ++k)
          {
            std::pair<double, math::Matrix4d> keyFrame = nodeAnim->KeyFrame(k);
            skelAnim->AddKeyFrame(
                node->Name(), keyFrame.first, keyFrame.second);
          }
        }

        meshSkel->AddAnimation(skelAnim);
      }
      mapAnimNameId[animName] = numAnims++;
    }
  }
  return mapAnimNameId;
}

/////////////////////////////////////////////////
std::vector<common::TrajectoryInfo>
SceneManagerPrivate::LoadTrajectories(const sdf::Actor &_actor,
  std::unordered_map<std::string, unsigned int> &_mapAnimNameId,
  common::SkeletonPtr _meshSkel)
{
  std::vector<common::TrajectoryInfo> trajectories;
  if (_actor.TrajectoryCount() != 0)
  {
    // Load all trajectories specified in sdf
    for (unsigned i = 0; i < _actor.TrajectoryCount(); ++i)
    {
      const sdf::Trajectory *trajSdf = _actor.TrajectoryByIndex(i);
      if (nullptr == trajSdf)
      {
        ignerr << "Null trajectory SDF for [" << _actor.Name() << "]"
               << std::endl;
        continue;
      }
      common::TrajectoryInfo trajInfo;
      trajInfo.SetId(trajSdf->Id());
      trajInfo.SetAnimIndex(_mapAnimNameId[trajSdf->Type()]);

      if (trajSdf->WaypointCount() != 0)
      {
        std::map<TP, math::Pose3d> waypoints;
        for (unsigned j = 0; j < trajSdf->WaypointCount(); ++j)
        {
          auto point = trajSdf->WaypointByIndex(j);
          TP pointTp(std::chrono::milliseconds(
                    static_cast<int>(point->Time() * 1000)));
          waypoints[pointTp] = point->Pose();
        }
        trajInfo.SetWaypoints(waypoints, trajSdf->Tension());
        // Animations are offset by 1 because index 0 is taken by the mesh name
        auto animation = _actor.AnimationByIndex(trajInfo.AnimIndex() - 1);

        if (animation && animation->InterpolateX())
        {
          // warn if no x displacement can be interpolated
          // warn only once per mesh
          static std::unordered_set<std::string> animInterpolateCheck;
          if (animInterpolateCheck.count(animation->Filename()) == 0)
          {
            std::string rootNodeName = _meshSkel->RootNode()->Name();
            common::SkeletonAnimation *skelAnim =
                _meshSkel->Animation(trajInfo.AnimIndex());
            common::NodeAnimation *rootNode = skelAnim->NodeAnimationByName(
                rootNodeName);
            math::Matrix4d lastPos = rootNode->KeyFrame(
                rootNode->FrameCount() - 1).second;
            math::Matrix4d firstPos = rootNode->KeyFrame(0).second;
            if (!math::equal(firstPos.Translation().X(),
                lastPos.Translation().X()))
            {
              trajInfo.Waypoints()->SetInterpolateX(animation->InterpolateX());
            }
            else
            {
              ignwarn << "Animation has no x displacement. "
                      << "Ignoring <interpolate_x> for the animation in '"
                      << animation->Filename() << "'." << std::endl;
            }
            animInterpolateCheck.insert(animation->Filename());
          }
        }
      }
      else
      {
        trajInfo.SetTranslated(false);
      }
      trajectories.push_back(trajInfo);
    }
  }
  // if there are no trajectories, but there are animations, add a trajectory
  else
  {
    common::TrajectoryInfo trajInfo;
    trajInfo.SetId(0);
    trajInfo.SetAnimIndex(0);
    trajInfo.SetStartTime(TP(0ms));

    auto timepoint = std::chrono::milliseconds(
                  static_cast<int>(_meshSkel->Animation(0)->Length() * 1000));
    trajInfo.SetEndTime(TP(timepoint));
    trajInfo.SetTranslated(false);
    trajectories.push_back(trajInfo);
  }
  return trajectories;
}<|MERGE_RESOLUTION|>--- conflicted
+++ resolved
@@ -710,13 +710,8 @@
     descriptor.subMeshName = _geom.MeshShape()->Submesh();
     descriptor.centerSubMesh = _geom.MeshShape()->CenterSubmesh();
 
-<<<<<<< HEAD
-    gz::common::MeshManager *meshManager =
-        gz::common::MeshManager::Instance();
-=======
     common::MeshManager *meshManager =
         common::MeshManager::Instance();
->>>>>>> 216d5a51
     descriptor.mesh = meshManager->Load(descriptor.meshName);
     geom = this->dataPtr->scene->CreateMesh(descriptor);
     scale = _geom.MeshShape()->Scale();
