/*
 * Copyright (C) 2019 Open Source Robotics Foundation
 *
 * Licensed under the Apache License, Version 2.0 (the "License");
 * you may not use this file except in compliance with the License.
 * You may obtain a copy of the License at
 *
 *     http://www.apache.org/licenses/LICENSE-2.0
 *
 * Unless required by applicable law or agreed to in writing, software
 * distributed under the License is distributed on an "AS IS" BASIS,
 * WITHOUT WARRANTIES OR CONDITIONS OF ANY KIND, either express or implied.
 * See the License for the specific language governing permissions and
 * limitations under the License.
 *
 */

#include <map>
#include <stack>
#include <string>
#include <tuple>
#include <unordered_map>
#include <variant>
#include <vector>

#include <sdf/Actor.hh>
#include <sdf/Collision.hh>
#include <sdf/Element.hh>
#include <sdf/Light.hh>
#include <sdf/Link.hh>
#include <sdf/Model.hh>
#include <sdf/parser.hh>
#include <sdf/Scene.hh>
#include <sdf/SDFImpl.hh>
#include <sdf/Visual.hh>

#include <ignition/common/Profiler.hh>
#include <ignition/common/Skeleton.hh>
#include <ignition/common/SkeletonAnimation.hh>

#include <ignition/math/Color.hh>
#include <ignition/math/Helpers.hh>
#include <ignition/math/Matrix4.hh>
#include <ignition/math/Pose3.hh>

#include <ignition/msgs/Utility.hh>

#include <ignition/rendering.hh>
#include <ignition/rendering/RenderEngine.hh>
#include <ignition/rendering/RenderingIface.hh>
#include <ignition/rendering/Scene.hh>

#include "ignition/gazebo/components/Actor.hh"
#include "ignition/gazebo/components/Camera.hh"
#include "ignition/gazebo/components/CastShadows.hh"
#include "ignition/gazebo/components/Collision.hh"
#include "ignition/gazebo/components/DepthCamera.hh"
#include "ignition/gazebo/components/GpuLidar.hh"
#include "ignition/gazebo/components/Geometry.hh"
#include "ignition/gazebo/components/LaserRetro.hh"
#include "ignition/gazebo/components/Light.hh"
#include "ignition/gazebo/components/LightCmd.hh"
#include "ignition/gazebo/components/Link.hh"
#include "ignition/gazebo/components/Material.hh"
#include "ignition/gazebo/components/Model.hh"
#include "ignition/gazebo/components/Name.hh"
#include "ignition/gazebo/components/ParentEntity.hh"
#include "ignition/gazebo/components/ParticleEmitter.hh"
#include "ignition/gazebo/components/Pose.hh"
#include "ignition/gazebo/components/RgbdCamera.hh"
#include "ignition/gazebo/components/Scene.hh"
#include "ignition/gazebo/components/SourceFilePath.hh"
#include "ignition/gazebo/components/Temperature.hh"
#include "ignition/gazebo/components/TemperatureRange.hh"
#include "ignition/gazebo/components/ThermalCamera.hh"
#include "ignition/gazebo/components/Transparency.hh"
#include "ignition/gazebo/components/Visibility.hh"
#include "ignition/gazebo/components/Visual.hh"
#include "ignition/gazebo/components/VisualCmd.hh"
#include "ignition/gazebo/components/World.hh"
#include "ignition/gazebo/EntityComponentManager.hh"

#include "ignition/gazebo/rendering/RenderUtil.hh"
#include "ignition/gazebo/rendering/SceneManager.hh"
#include "ignition/gazebo/rendering/MarkerManager.hh"

#include "ignition/gazebo/Util.hh"

using namespace ignition;
using namespace gazebo;

// Private data class.
class ignition::gazebo::RenderUtilPrivate
{
  /// True if the rendering component is initialized
  public: bool initialized = false;

  /// \brief Create rendering entities
  /// \param[in] _ecm The entity-component manager
  public: void CreateRenderingEntities(const EntityComponentManager &_ecm,
      const UpdateInfo &_info);

  /// \brief Remove rendering entities
  /// \param[in] _ecm The entity-component manager
  public: void RemoveRenderingEntities(const EntityComponentManager &_ecm,
      const UpdateInfo &_info);

  /// \brief Update rendering entities
  /// \param[in] _ecm The entity-component manager
  public: void UpdateRenderingEntities(const EntityComponentManager &_ecm);

  /// \brief Total time elapsed in simulation. This will not increase while
  /// paused.
  public: std::chrono::steady_clock::duration simTime{0};

  /// \brief Name of rendering engine
  public: std::string engineName = "ogre2";

  /// \brief Name of scene
  public: std::string sceneName = "scene";

<<<<<<< HEAD
  //// \brief True to enable sky in the scene
  public: bool skyEnabled = false;

  /// \brief Scene background color
  public: math::Color backgroundColor = math::Color::Black;
=======
  /// \brief Scene background color. This is optional because a <scene> is
  /// always present, which has a default background color value. This
  /// backgroundColor variable is used to override the <scene> value.
  public: std::optional<math::Color> backgroundColor;
>>>>>>> 11254b3b

  /// \brief Ambient color. This is optional because an <scene> is always
  /// present, which has a default ambient light value. This ambientLight
  /// variable is used to override the <scene> value.
  public: std::optional<math::Color> ambientLight;

  /// \brief Scene manager
  public: SceneManager sceneManager;

  /// \brief Marker manager
  public: MarkerManager markerManager;

  /// \brief Pointer to rendering engine.
  public: ignition::rendering::RenderEngine *engine{nullptr};

  /// \brief rendering scene to be managed by the scene manager and used to
  /// generate sensor data
  public: rendering::ScenePtr scene;

  /// \brief Flag to indicate if the current GL context should be used
  public: bool useCurrentGLContext = false;

  /// \brief New scenes to be created
  public: std::vector<sdf::Scene> newScenes;

  /// \brief New models to be created. The elements in the tuple are:
  /// [0] entity id, [1], SDF DOM, [2] parent entity id, [3] sim iteration
  public: std::vector<std::tuple<Entity, sdf::Model, Entity, uint64_t>>
      newModels;

  /// \brief New links to be created. The elements in the tuple are:
  /// [0] entity id, [1], SDF DOM, [2] parent entity id
  public: std::vector<std::tuple<Entity, sdf::Link, Entity>> newLinks;

  /// \brief New visuals to be created. The elements in the tuple are:
  /// [0] entity id, [1], SDF DOM, [2] parent entity id
  public: std::vector<std::tuple<Entity, sdf::Visual, Entity>> newVisuals;

  /// \brief New actors to be created. The elements in the tuple are:
  /// [0] entity id, [1], SDF DOM, [2] parent entity id
  public: std::vector<std::tuple<Entity, sdf::Actor, Entity>> newActors;

  /// \brief New lights to be created. The elements in the tuple are:
  /// [0] entity id, [1], SDF DOM, [2] parent entity id
  public: std::vector<std::tuple<Entity, sdf::Light, Entity>> newLights;

  /// \brief A map of entity light ids and light visuals
  public: std::map<Entity, Entity> matchLightWithVisuals;

  /// \brief New sensors to be created. The elements in the tuple are:
  /// [0] entity id, [1], SDF DOM, [2] parent entity id
  public: std::vector<std::tuple<Entity, sdf::Sensor, Entity>>
      newSensors;

  /// \brief New particle emitter to be created. The elements in the tuple are:
  /// [0] entity id, [1], particle emitter, [2] parent entity id
  public: std::vector<std::tuple<Entity, msgs::ParticleEmitter, Entity>>
      newParticleEmitters;

  /// \brief New particle emitter commands to be requested.
  /// The map key and value are: entity id of the particle emitter to
  /// update, and particle emitter msg
  public: std::unordered_map<Entity, msgs::ParticleEmitter>
      newParticleEmittersCmds;

  /// \brief A list of entities with particle emitter cmds to remove
  public: std::vector<Entity> particleCmdsToRemove;

  /// \brief Map of ids of entites to be removed and sim iteration when the
  /// remove request is received
  public: std::unordered_map<Entity, uint64_t> removeEntities;

  /// \brief A map of entity ids and pose updates.
  public: std::unordered_map<Entity, math::Pose3d> entityPoses;

  /// \brief A map of entity ids and light updates.
  public: std::unordered_map<Entity, msgs::Light> entityLights;

  /// \brief A map of entity ids and light updates.
  public: std::vector<Entity> entityLightsCmdToDelete;

  /// \brief A map of entity ids and visual updates.
  public: std::map<Entity, msgs::Visual> entityVisuals;

  /// \brief A vector of entity ids of VisualCmds to delete
  public: std::vector<Entity> entityVisualsCmdToDelete;

  /// \brief Visual material equality comparision function
  /// TODO(anyone) Currently only checks for material colors equality,
  /// need to extend to others (e.g., PbrMaterial)
  public: std::function<bool(const sdf::Material &, const sdf::Material &)>
          materialEql { [](const sdf::Material &_a, const sdf::Material &_b)
            {
              return
                _a.Ambient() == _b.Ambient() &&
                _a.Diffuse() == _b.Diffuse() &&
                _a.Specular() == _b.Specular() &&
                _a.Emissive() == _b.Emissive();
            }};

  /// \brief A map of entity ids and actor transforms.
  public: std::map<Entity, std::map<std::string, math::Matrix4d>>
                          actorTransforms;

  /// \brief A map of entity ids and temperature data.
  /// The value of this map (tuple) represents either a single (uniform)
  /// temperature, or a heat signature with a min/max temperature. If the string
  /// in the tuple is empty, then this entity has a uniform temperature across
  /// its surface, and this uniform temperature is stored in the first float of
  /// the tuple (the second float and string are unused for uniform temperature
  /// entities). If the string in the tuple is not empty, then the string
  /// represents the entity's heat signature (a path to a heat signature texture
  /// file), and the floats represent the min/max temperatures of the heat
  /// signature, respectively.
  ///
  /// All temperatures are in Kelvin.
  public: std::map<Entity, std::tuple<float, float, std::string>> entityTemp;

  /// \brief A map of entity ids and wire boxes
  public: std::unordered_map<Entity, ignition::rendering::WireBoxPtr> wireBoxes;

  /// \brief A map of entity ids and trajectory pose updates.
  public: std::unordered_map<Entity, math::Pose3d> trajectoryPoses;

  /// \brief A map of entity ids and actor animation info.
  public: std::unordered_map<Entity, AnimationUpdateData> actorAnimationData;

  /// \brief True to update skeletons manually using bone poses
  /// (see actorTransforms). False to let render engine update animation
  /// based on sim time.
  /// \todo(anyone) Let this be turned on from a component
  public: bool actorManualSkeletonUpdate = false;

  /// \brief Mutex to protect updates
  public: std::mutex updateMutex;

  //// \brief Flag to indicate whether to create sensors
  public: bool enableSensors = false;

  /// \brief A set containing all the entities with attached rendering sensors
  public: std::unordered_set<Entity> sensorEntities;

  /// \brief Callback function for creating sensors.
  /// The function args are: entity id, sensor sdf, and parent name.
  /// The function returns the id of the rendering sensor created.
  public: std::function<std::string(const gazebo::Entity &, const sdf::Sensor &,
          const std::string &)> createSensorCb;

  /// \brief Light equality comparison function.
  public: std::function<bool(const sdf::Light &, const sdf::Light &)>
          lightEql { [](const sdf::Light &_a, const sdf::Light &_b)
            {
             return
                _a.Type() == _b.Type() &&
                _a.Name() == _b.Name() &&
                _a.Diffuse() == _b.Diffuse() &&
                _a.Specular() == _b.Specular() &&
                math::equal(
                  _a.AttenuationRange(), _b.AttenuationRange(), 1e-6) &&
               math::equal(
                 _a.LinearAttenuationFactor(),
                 _b.LinearAttenuationFactor(),
                 1e-6) &&
               math::equal(
                 _a.ConstantAttenuationFactor(),
                 _b.ConstantAttenuationFactor(),
                 1e-6) &&
               math::equal(
                 _a.QuadraticAttenuationFactor(),
                 _b.QuadraticAttenuationFactor(),
                 1e-6) &&
               _a.CastShadows() == _b.CastShadows() &&
               _a.Direction() == _b.Direction() &&
               _a.SpotInnerAngle() == _b.SpotInnerAngle() &&
               _a.SpotOuterAngle() == _b.SpotOuterAngle() &&
               math::equal(_a.SpotFalloff(), _b.SpotFalloff(), 1e-6);
            }};

  /// \brief Callback function for removing sensors.
  /// The function arg is the entity id
  public: std::function<void(const gazebo::Entity &)> removeSensorCb;

  /// \brief Currently selected entities, organized by order of selection.
  public: std::vector<Entity> selectedEntities;

  /// \brief Map of original emissive colors for nodes currently highlighted.
  public: std::map<std::string, math::Color> originalEmissive;

  /// \brief Whether the transform gizmo is being dragged.
  public: bool transformActive{false};

  /// \brief Highlight a node and all its children.
  /// \param[in] _node Node to be highlighted
  public: void HighlightNode(const rendering::NodePtr &_node);

  /// \brief Restore a highlighted node to normal.
  /// \param[in] _node Node to be restored.
  public: void LowlightNode(const rendering::NodePtr &_node);

  /// \brief New collisions to be created
  public: std::vector<Entity> newCollisions;

  /// \brief Finds the links (collision parent) that are used to create child
  /// collision visuals in RenderUtil::Update
  /// \param[in] _ecm The entity-component manager
  public: void FindCollisionLinks(const EntityComponentManager &_ecm);

  /// \brief A list of links used to create new collision visuals
  public: std::vector<Entity> newCollisionLinks;

  /// \brief A map of collision entity ids and their SDF DOM
  public: std::map<Entity, sdf::Collision> entityCollisions;

  /// \brief A map of model entities and their corresponding children links
  public: std::map<Entity, std::vector<Entity>> modelToLinkEntities;

  /// \brief A map of link entities and their corresponding children collisions
  public: std::map<Entity, std::vector<Entity>> linkToCollisionEntities;

  /// \brief A map of created collision entities and if they are currently
  /// visible
  public: std::map<Entity, bool> viewingCollisions;

  /// \brief A map of model entities and their corresponding children models
  public: std::map<Entity, std::vector<Entity>> modelToModelEntities;

  /// \brief A map of entity id to thermal camera sensor configuration
  /// properties. The elements in the tuple are:
  /// <resolution, temperature range (min, max)>
  public: std::unordered_map<Entity,
      std::tuple<double, components::TemperatureRangeInfo>> thermalCameraData;

  /// \brief A helper function that removes the sensor associated with an
  /// entity, if an associated sensor exists. This should be called in
  /// RenderUtil::Update.
  /// \param[in] _entity The entity that should be checked for an associated
  /// sensor.
  public: void RemoveSensor(const Entity _entity);

  /// \brief A helper function that removes the bounding box associated with an
  /// entity, if an associated bounding box exists. This should be called in
  /// RenderUtil::Update.
  /// \param[in] _entity The entity that should be checked for an associated
  /// bounding box.
  public: void RemoveBoundingBox(const Entity _entity);

  /// \brief A helper function for updating lights. This should be called in
  /// RenderUtil::Update.
  /// \param[in] _entityLights A map of entity IDs to their light updates.
  public: void UpdateLights(
              const std::unordered_map<Entity, msgs::Light> &_entityLights);

  /// \brief A helper function for updating the thermal camera. This should be
  /// called in RenderUtil::Update.
  /// \param[in] _thermalCamData The thermal camera data that needs to be
  /// updated.
  /// \sa thermalCameraData
  public: void UpdateThermalCamera(const std::unordered_map<Entity,
    std::tuple<double, components::TemperatureRangeInfo>> &_thermalCamData);

  /// \brief Helper function for updating animation. This should be called in
  /// RenderUtil::Update.
  /// \param[in] _actorAnimationData A map of entities to their animation update
  /// data.
  /// \param[in] _entityPoses A map of entity ids and pose updates.
  /// \param[in] _trajectoryPoses A map of entity ids and trajectory
  /// pose updates.
  /// \sa actorManualSkeletonUpdate
  public: void UpdateAnimation(const std::unordered_map<Entity,
              AnimationUpdateData> &_actorAnimationData,
              const std::unordered_map<Entity, math::Pose3d> &_entityPoses,
              const std::unordered_map<Entity, math::Pose3d> &_trajectoryPoses);
};

//////////////////////////////////////////////////
RenderUtil::RenderUtil() : dataPtr(std::make_unique<RenderUtilPrivate>())
{
}

//////////////////////////////////////////////////
RenderUtil::~RenderUtil() = default;

//////////////////////////////////////////////////
rendering::ScenePtr RenderUtil::Scene() const
{
  return this->dataPtr->scene;
}

//////////////////////////////////////////////////
void RenderUtil::UpdateECM(const UpdateInfo &/*_info*/,
                           EntityComponentManager &_ecm)
{
  std::lock_guard<std::mutex> lock(this->dataPtr->updateMutex);

  // Remove the commands from the entity
  // these are commands from the last iteration. We want to make sure all
  // systems have a chance to process them first before they are removed.
  for (const auto &entity : this->dataPtr->particleCmdsToRemove)
    _ecm.RemoveComponent<components::ParticleEmitterCmd>(entity);
  this->dataPtr->particleCmdsToRemove.clear();

  // particle emitters commands
  _ecm.Each<components::ParticleEmitterCmd>(
      [&](const Entity &_entity,
          const components::ParticleEmitterCmd *_emitterCmd) -> bool
      {
        // store emitter properties and update them in rendering thread
        this->dataPtr->newParticleEmittersCmds[_entity] =
        _emitterCmd->Data();

        // update pose comp here
        if (_emitterCmd->Data().has_pose())
        {
          auto poseComp = _ecm.Component<components::Pose>(_entity);
          if (poseComp)
            poseComp->Data() = msgs::Convert(_emitterCmd->Data().pose());
        }
        // Store the entity ids to clear outside of the `Each` loop.
        this->dataPtr->particleCmdsToRemove.push_back(_entity);

        return true;
      });

  // Update lights
  auto olderEntitiesLightsCmdToDelete =
    std::move(this->dataPtr->entityLightsCmdToDelete);
  this->dataPtr->entityLightsCmdToDelete.clear();

  _ecm.Each<components::LightCmd>(
      [&](const Entity &_entity,
          const components::LightCmd * _lightCmd) -> bool
      {
        this->dataPtr->entityLights[_entity] = _lightCmd->Data();
        this->dataPtr->entityLightsCmdToDelete.push_back(_entity);

        auto lightComp = _ecm.Component<components::Light>(_entity);
        if (lightComp)
        {
          sdf::Light sdfLight = convert<sdf::Light>(_lightCmd->Data());
          auto state = lightComp->SetData(sdfLight,
              this->dataPtr->lightEql) ?
              ComponentState::OneTimeChange :
              ComponentState::NoChange;
          _ecm.SetChanged(_entity, components::Light::typeId, state);
        }
        return true;
      });

  for (const auto entity : olderEntitiesLightsCmdToDelete)
  {
    _ecm.RemoveComponent<components::LightCmd>(entity);
  }

  // Update thermal cameras
  _ecm.Each<components::ThermalCamera>(
      [&](const Entity &_entity,
        const components::ThermalCamera *)->bool
      {
        // set properties from thermal sensor plugin
        // Set defaults to invaid values so we know they have not been set.
        // set UpdateECM(). We check for valid values first before setting
        // these thermal camera properties..
        double resolution = 0.0;
        components::TemperatureRangeInfo range;
        range.min = std::numeric_limits<double>::max();
        range.max = 0;

        // resolution
        auto resolutionComp =
          _ecm.Component<components::TemperatureLinearResolution>(_entity);
        if (resolutionComp != nullptr)
        {
          resolution = resolutionComp->Data();
          _ecm.RemoveComponent<components::TemperatureLinearResolution>(
              _entity);
        }

        // min / max temp
        auto tempRangeComp =
          _ecm.Component<components::TemperatureRange>(_entity);
        if (tempRangeComp != nullptr)
        {
          range = tempRangeComp->Data();
          _ecm.RemoveComponent<components::TemperatureRange>(_entity);
        }

        if (resolutionComp || tempRangeComp)
        {
          this->dataPtr->thermalCameraData[_entity] =
              std::make_tuple(resolution, range);
        }
        return true;
      });

  // visual commands
  {
    auto olderEntityVisualsCmdToDelete
        = std::move(this->dataPtr->entityVisualsCmdToDelete);
    this->dataPtr->entityVisualsCmdToDelete.clear();

    // TODO(anyone) Currently only updates material colors,
    // need to extend to others
    _ecm.Each<components::VisualCmd>(
      [&](const Entity &_entity,
          const components::VisualCmd *_visualCmd) -> bool
      {
        this->dataPtr->entityVisuals[_entity] = _visualCmd->Data();
        this->dataPtr->entityVisualsCmdToDelete.push_back(_entity);

        auto materialComp = _ecm.Component<components::Material>(_entity);
        if (materialComp)
        {
          msgs::Material materialMsg = _visualCmd->Data().material();
          sdf::Material sdfMaterial = convert<sdf::Material>(materialMsg);

          auto state =
              materialComp->SetData(sdfMaterial, this->dataPtr->materialEql) ?
              ComponentState::OneTimeChange : ComponentState::NoChange;
          _ecm.SetChanged(_entity, components::Material::typeId, state);
        }
        return true;
      });

    for (const auto entity : olderEntityVisualsCmdToDelete)
    {
      _ecm.RemoveComponent<components::VisualCmd>(entity);
    }
  }
}

//////////////////////////////////////////////////
void RenderUtil::UpdateFromECM(const UpdateInfo &_info,
                               const EntityComponentManager &_ecm)
{
  IGN_PROFILE("RenderUtil::UpdateFromECM");
  std::lock_guard<std::mutex> lock(this->dataPtr->updateMutex);
  this->dataPtr->simTime = _info.simTime;

  this->dataPtr->CreateRenderingEntities(_ecm, _info);
  this->dataPtr->UpdateRenderingEntities(_ecm);
  this->dataPtr->RemoveRenderingEntities(_ecm, _info);
  this->dataPtr->markerManager.SetSimTime(_info.simTime);
  this->dataPtr->FindCollisionLinks(_ecm);
}

//////////////////////////////////////////////////
void RenderUtilPrivate::FindCollisionLinks(const EntityComponentManager &_ecm)
{
  if (this->newCollisions.empty())
    return;

  for (const auto &entity : this->newCollisions)
  {
    std::vector<Entity> links;
    if (_ecm.EntityMatches(entity,
          std::set<ComponentTypeId>{components::Model::typeId}))
    {
      std::stack<Entity> modelStack;
      modelStack.push(entity);

      std::vector<Entity> childLinks, childModels;
      while (!modelStack.empty())
      {
        Entity model = modelStack.top();
        modelStack.pop();

        childLinks = _ecm.EntitiesByComponents(components::ParentEntity(model),
                                               components::Link());
        links.insert(links.end(),
                     childLinks.begin(),
                     childLinks.end());

        childModels =
            _ecm.EntitiesByComponents(components::ParentEntity(model),
                                      components::Model());
        for (const auto &childModel : childModels)
        {
            modelStack.push(childModel);
        }
      }
    }
    else if (_ecm.EntityMatches(entity,
                std::set<ComponentTypeId>{components::Link::typeId}))
    {
      links.push_back(entity);
    }
    else
    {
      ignerr << "Entity [" << entity
             << "] for viewing collision must be a model or link"
             << std::endl;
      continue;
    }

    this->newCollisionLinks.insert(this->newCollisionLinks.end(),
        links.begin(),
        links.end());
  }
  this->newCollisions.clear();
}

//////////////////////////////////////////////////
int RenderUtil::PendingSensors() const
{
  if (!this->dataPtr->initialized)
    return -1;

  if (!this->dataPtr->scene)
    return -1;

  this->dataPtr->updateMutex.lock();
  int nSensors = this->dataPtr->newSensors.size();
  this->dataPtr->updateMutex.unlock();
  return nSensors;
}

//////////////////////////////////////////////////
void RenderUtil::Update()
{
  IGN_PROFILE("RenderUtil::Update");
  if (!this->dataPtr->initialized)
    return;

  if (!this->dataPtr->scene)
    return;

  this->dataPtr->updateMutex.lock();
  auto newScenes = std::move(this->dataPtr->newScenes);
  auto newModels = std::move(this->dataPtr->newModels);
  auto newLinks = std::move(this->dataPtr->newLinks);
  auto newVisuals = std::move(this->dataPtr->newVisuals);
  auto newActors = std::move(this->dataPtr->newActors);
  auto newLights = std::move(this->dataPtr->newLights);
  auto newParticleEmitters = std::move(this->dataPtr->newParticleEmitters);
  auto newParticleEmittersCmds =
    std::move(this->dataPtr->newParticleEmittersCmds);
  auto removeEntities = std::move(this->dataPtr->removeEntities);
  auto entityPoses = std::move(this->dataPtr->entityPoses);
  auto entityLights = std::move(this->dataPtr->entityLights);
  auto entityVisuals = std::move(this->dataPtr->entityVisuals);
  auto trajectoryPoses = std::move(this->dataPtr->trajectoryPoses);
  auto actorTransforms = std::move(this->dataPtr->actorTransforms);
  auto actorAnimationData = std::move(this->dataPtr->actorAnimationData);
  auto entityTemp = std::move(this->dataPtr->entityTemp);
  auto newCollisionLinks = std::move(this->dataPtr->newCollisionLinks);
  auto thermalCameraData = std::move(this->dataPtr->thermalCameraData);

  this->dataPtr->newScenes.clear();
  this->dataPtr->newModels.clear();
  this->dataPtr->newLinks.clear();
  this->dataPtr->newVisuals.clear();
  this->dataPtr->newActors.clear();
  this->dataPtr->newLights.clear();
  this->dataPtr->newParticleEmitters.clear();
  this->dataPtr->newParticleEmittersCmds.clear();
  this->dataPtr->removeEntities.clear();
  this->dataPtr->entityPoses.clear();
  this->dataPtr->entityLights.clear();
  this->dataPtr->entityVisuals.clear();
  this->dataPtr->trajectoryPoses.clear();
  this->dataPtr->actorTransforms.clear();
  this->dataPtr->actorAnimationData.clear();
  this->dataPtr->entityTemp.clear();
  this->dataPtr->newCollisionLinks.clear();
  this->dataPtr->thermalCameraData.clear();

  this->dataPtr->markerManager.Update();

  std::vector<std::tuple<Entity, sdf::Sensor, Entity>> newSensors;
  if (this->dataPtr->enableSensors)
  {
    newSensors = std::move(this->dataPtr->newSensors);
    this->dataPtr->newSensors.clear();
  }
  this->dataPtr->updateMutex.unlock();

  // scene - only one scene is supported for now
  // extend the sensor system to support mutliple scenes in the future
  for (auto &scene : newScenes)
  {
    // Only set the ambient color if the RenderUtil::SetBackgroundColor
    // was not called.
    if (!this->dataPtr->ambientLight)
      this->dataPtr->scene->SetAmbientLight(scene.Ambient());

    // Only set the background color if the RenderUtil::SetBackgroundColor
    // was not called.
    if (!this->dataPtr->backgroundColor)
      this->dataPtr->scene->SetBackgroundColor(scene.Background());

    if (scene.Grid() && !this->dataPtr->enableSensors)
      this->ShowGrid();
    if (scene.Sky())
    {
      this->dataPtr->scene->SetSkyEnabled(true);
    }

    // only one scene so break
    break;
  }

  // remove existing entities
  {
    IGN_PROFILE("RenderUtil::Update Remove");
    for (auto &entity : removeEntities)
    {
      auto node = this->dataPtr->sceneManager.NodeById(entity.first);
      this->dataPtr->selectedEntities.erase(std::remove(
          this->dataPtr->selectedEntities.begin(),
          this->dataPtr->selectedEntities.end(), entity.first),
          this->dataPtr->selectedEntities.end());
      this->dataPtr->sceneManager.RemoveEntity(entity.first);

      this->dataPtr->RemoveSensor(entity.first);
      this->dataPtr->RemoveBoundingBox(entity.first);
    }
  }

  // create new entities
  {
    IGN_PROFILE("RenderUtil::Update Create");
    for (const auto &model : newModels)
    {
      uint64_t iteration = std::get<3>(model);
      Entity entityId = std::get<0>(model);
      // since entites to be created and removed are queued, we need
      // to check their creation timestamp to make sure we do not create a new
      // entity when there is also a remove request with a more recent
      // timestamp
      // \todo(anyone) add test to check scene entities are properly added
      // and removed.
      auto removeIt = removeEntities.find(entityId);
      if (removeIt != removeEntities.end())
      {
        uint64_t removeIteration = removeIt->second;
        if (iteration < removeIteration)
          continue;
      }
      this->dataPtr->sceneManager.CreateModel(
          entityId, std::get<1>(model), std::get<2>(model));
    }

    for (const auto &link : newLinks)
    {
      this->dataPtr->sceneManager.CreateLink(
          std::get<0>(link), std::get<1>(link), std::get<2>(link));
    }

    for (const auto &visual : newVisuals)
    {
      this->dataPtr->sceneManager.CreateVisual(
          std::get<0>(visual), std::get<1>(visual), std::get<2>(visual));
    }

    for (const auto &actor : newActors)
    {
      this->dataPtr->sceneManager.CreateActor(
          std::get<0>(actor), std::get<1>(actor), std::get<2>(actor));
    }

    for (const auto &light : newLights)
    {
      this->dataPtr->sceneManager.CreateLight(
          std::get<0>(light), std::get<1>(light), std::get<2>(light));

      // TODO(anyone) This needs to be updated for when sensors and GUI use
      // the same scene
      // create a new id for the light visual, if we're not loading sensors
      if (!this->dataPtr->enableSensors)
      {
        auto attempts = 100000u;
        for (auto i = 0u; i < attempts; ++i)
        {
          Entity id = std::numeric_limits<uint64_t>::min() + i;
          if (!this->dataPtr->sceneManager.HasEntity(id))
          {
            rendering::VisualPtr lightVisual =
              this->dataPtr->sceneManager.CreateLightVisual(
                id, std::get<1>(light), std::get<0>(light));
            this->dataPtr->matchLightWithVisuals[std::get<0>(light)] = id;
            break;
          }
        }
      }
    }

    for (const auto &emitter : newParticleEmitters)
    {
      this->dataPtr->sceneManager.CreateParticleEmitter(
          std::get<0>(emitter), std::get<1>(emitter), std::get<2>(emitter));
    }

    for (const auto &emitterCmd : newParticleEmittersCmds)
    {
      this->dataPtr->sceneManager.UpdateParticleEmitter(
          emitterCmd.first, emitterCmd.second);
    }

    if (this->dataPtr->enableSensors && this->dataPtr->createSensorCb)
    {
      for (const auto &sensor : newSensors)
      {
        Entity entity = std::get<0>(sensor);
        const sdf::Sensor &dataSdf = std::get<1>(sensor);
        Entity parent = std::get<2>(sensor);

        // two sensors with the same name cause conflicts. We'll need to use
        // scoped names
        // TODO(anyone) do this in ign-sensors?
        auto parentNode = this->dataPtr->sceneManager.NodeById(parent);
        if (!parentNode)
        {
          ignerr << "Failed to create sensor with name[" << dataSdf.Name()
                 << "] for entity [" << entity
                 << "]. Parent not found with ID[" << parent << "]."
                 << std::endl;
          continue;
        }

        std::string sensorName =
            this->dataPtr->createSensorCb(entity, dataSdf, parentNode->Name());
        // Add to the system's scene manager
        if (!this->dataPtr->sceneManager.AddSensor(entity, sensorName, parent))
        {
          ignerr << "Failed to create sensor [" << sensorName << "]"
                 << std::endl;
        }
      }
    }
  }

  this->dataPtr->UpdateLights(entityLights);

  // update entities' pose
  {
    IGN_PROFILE("RenderUtil::Update Poses");
    for (const auto &pose : entityPoses)
    {
      auto node = this->dataPtr->sceneManager.NodeById(pose.first);
      if (!node)
        continue;

      // Don't move entity being manipulated (last selected)
      // TODO(anyone) Check top level visual instead of parent
      auto vis = std::dynamic_pointer_cast<rendering::Visual>(node);
      int updateNode = 0;
      Entity entityId = kNullEntity;
      if (vis)
      {
        // Get information from the visual's user data to indicate if
        // the render thread should pause updating it's true location,
        // this functionality is needed for temporal placement of a
        // visual such as an align preview
        updateNode = std::get<int>(vis->UserData("pause-update"));
        entityId = std::get<int>(vis->UserData("gazebo-entity"));
      }
      if ((this->dataPtr->transformActive &&
          (pose.first == this->dataPtr->selectedEntities.back() ||
          entityId == this->dataPtr->selectedEntities.back())) ||
          updateNode)
      {
        continue;
      }

      node->SetLocalPose(pose.second);
    }

    // update entities' local transformations
    if (this->dataPtr->actorManualSkeletonUpdate)
    {
      for (auto &tf : actorTransforms)
      {
        auto actorMesh = this->dataPtr->sceneManager.ActorMeshById(tf.first);
        auto actorVisual = this->dataPtr->sceneManager.NodeById(tf.first);
        if (!actorMesh || !actorVisual)
        {
          ignerr << "Actor with Entity ID '" << tf.first << "'. not found. "
                 << "Skipping skeleton animation update." << std::endl;
          continue;
        }

        math::Pose3d globalPose;
        if (entityPoses.find(tf.first) != entityPoses.end())
        {
          globalPose = entityPoses[tf.first];
        }

        math::Pose3d trajPose;
        // Trajectory from the ECS
        if (trajectoryPoses.find(tf.first) != trajectoryPoses.end())
        {
          trajPose = trajectoryPoses[tf.first];
        }
        // Trajectory from the SDF script
        else
        {
          trajPose.Pos() = tf.second["actorPose"].Translation();
          trajPose.Rot() = tf.second["actorPose"].Rotation();
        }

        actorVisual->SetLocalPose(trajPose + globalPose);

        tf.second.erase("actorPose");
        actorMesh->SetSkeletonLocalTransforms(tf.second);
      }
    }
    else
    {
      this->dataPtr->UpdateAnimation(actorAnimationData, entityPoses,
          trajectoryPoses);
    }
  }

  // set visual temperature
  for (const auto &temp : entityTemp)
  {
    auto node = this->dataPtr->sceneManager.NodeById(temp.first);
    if (!node)
      continue;

    auto visual =
        std::dynamic_pointer_cast<rendering::Visual>(node);
    if (!visual)
      continue;

    const auto &heatSignature = std::get<2>(temp.second);
    if (heatSignature.empty())
      visual->SetUserData("temperature", std::get<0>(temp.second));
    else
    {
      visual->SetUserData("minTemp", std::get<0>(temp.second));
      visual->SetUserData("maxTemp", std::get<1>(temp.second));
      visual->SetUserData("temperature", heatSignature);
    }
  }

  // create new collision visuals
  {
    for (const auto &link : newCollisionLinks)
    {
      std::vector<Entity> colEntities =
          this->dataPtr->linkToCollisionEntities[link];

      for (const auto &colEntity : colEntities)
      {
        if (!this->dataPtr->sceneManager.HasEntity(colEntity))
        {
          auto vis = this->dataPtr->sceneManager.CreateCollision(colEntity,
              this->dataPtr->entityCollisions[colEntity], link);
          this->dataPtr->viewingCollisions[colEntity] = true;

          // add geometry material to originalEmissive map
          for (auto g = 0u; g < vis->GeometryCount(); ++g)
          {
            auto geom = vis->GeometryByIndex(g);

            // Geometry material
            auto geomMat = geom->Material();
            if (nullptr == geomMat)
              continue;

            if (this->dataPtr->originalEmissive.find(geom->Name()) ==
                this->dataPtr->originalEmissive.end())
            {
              this->dataPtr->originalEmissive[geom->Name()] =
                  geomMat->Emissive();
            }
          }
        }
      }
    }
  }

  this->dataPtr->UpdateThermalCamera(thermalCameraData);

  // update visuals
  // TODO(anyone) currently updates material colors of visual only,
  // need to extend to other updates
  {
    IGN_PROFILE("RenderUtil::Update Visuals");
    for (const auto &visual : entityVisuals)
    {
      if (!visual.second.has_material())
        continue;

      auto node = this->dataPtr->sceneManager.NodeById(visual.first);
      if (!node)
        continue;

      auto vis = std::dynamic_pointer_cast<rendering::Visual>(node);
      if (vis)
      {
        msgs::Material matMsg = visual.second.material();

        // Geometry material
        for (auto g = 0u; g < vis->GeometryCount(); ++g)
        {
          rendering::GeometryPtr geom = vis->GeometryByIndex(g);
          rendering::MaterialPtr geomMat = geom->Material();
          if (!geomMat)
            continue;

          math::Color color;
          if (matMsg.has_ambient())
          {
            color = msgs::Convert(matMsg.ambient());
            if (geomMat->Ambient() != color)
              geomMat->SetAmbient(color);
          }

          if (matMsg.has_diffuse())
          {
            color = msgs::Convert(matMsg.diffuse());
            if (geomMat->Diffuse() != color)
              geomMat->SetDiffuse(color);
          }

          if (matMsg.has_specular())
          {
            color = msgs::Convert(matMsg.specular());
            if (geomMat->Specular() != color)
              geomMat->SetSpecular(color);
          }

          if (matMsg.has_emissive())
          {
            color = msgs::Convert(matMsg.emissive());
            if (geomMat->Emissive() != color)
              geomMat->SetEmissive(color);
          }
        }
      }
    }
  }
}

//////////////////////////////////////////////////
void RenderUtilPrivate::CreateRenderingEntities(
    const EntityComponentManager &_ecm, const UpdateInfo &_info)
{
  IGN_PROFILE("RenderUtilPrivate::CreateRenderingEntities");
  auto addNewSensor = [&_ecm, this](Entity _entity, const sdf::Sensor &_sdfData,
                                    Entity _parent,
                                    const std::string &_topicSuffix)
  {
    sdf::Sensor sdfDataCopy(_sdfData);
    std::string sensorScopedName =
        removeParentScope(scopedName(_entity, _ecm, "::", false), "::");
    sdfDataCopy.SetName(sensorScopedName);
    // check topic
    if (sdfDataCopy.Topic().empty())
    {
      sdfDataCopy.SetTopic(scopedName(_entity, _ecm) + _topicSuffix);
    }
    this->newSensors.push_back(
        std::make_tuple(_entity, std::move(sdfDataCopy), _parent));
    this->sensorEntities.insert(_entity);
  };

  const std::string cameraSuffix{"/image"};
  const std::string depthCameraSuffix{"/depth_image"};
  const std::string rgbdCameraSuffix{""};
  const std::string thermalCameraSuffix{"/image"};
  const std::string gpuLidarSuffix{"/scan"};

  // Treat all pre-existent entities as new at startup
  // TODO(anyone) refactor Each and EachNew below to reduce duplicate code
  if (!this->initialized)
  {
    // Get all the new worlds
    // TODO(anyone) Only one scene is supported for now
    // extend the sensor system to support mutliple scenes in the future
    _ecm.Each<components::World, components::Scene>(
        [&](const Entity & _entity,
          const components::World *,
          const components::Scene *_scene)->bool
        {
          this->sceneManager.SetWorldId(_entity);
          const sdf::Scene &sceneSdf = _scene->Data();
          this->newScenes.push_back(sceneSdf);
          return true;
        });


    _ecm.Each<components::Model, components::Name, components::Pose,
              components::ParentEntity>(
        [&](const Entity &_entity,
            const components::Model *,
            const components::Name *_name,
            const components::Pose *_pose,
            const components::ParentEntity *_parent)->bool
        {
          sdf::Model model;
          model.SetName(_name->Data());
          model.SetRawPose(_pose->Data());
          this->newModels.push_back(
              std::make_tuple(_entity, model, _parent->Data(),
              _info.iterations));
          this->modelToModelEntities[_parent->Data()].push_back(_entity);
          return true;
        });

    _ecm.Each<components::Link, components::Name, components::Pose,
              components::ParentEntity>(
        [&](const Entity &_entity,
            const components::Link *,
            const components::Name *_name,
            const components::Pose *_pose,
            const components::ParentEntity *_parent)->bool
        {
          sdf::Link link;
          link.SetName(_name->Data());
          link.SetRawPose(_pose->Data());
          this->newLinks.push_back(
              std::make_tuple(_entity, link, _parent->Data()));
          // used for collsions
          this->modelToLinkEntities[_parent->Data()].push_back(_entity);
          return true;
        });

    // visuals
    _ecm.Each<components::Visual, components::Name, components::Pose,
              components::Geometry,
              components::CastShadows,
              components::Transparency,
              components::VisibilityFlags,
              components::ParentEntity>(
        [&](const Entity &_entity,
            const components::Visual *,
            const components::Name *_name,
            const components::Pose *_pose,
            const components::Geometry *_geom,
            const components::CastShadows *_castShadows,
            const components::Transparency *_transparency,
            const components::VisibilityFlags *_visibilityFlags,
            const components::ParentEntity *_parent)->bool
        {
          sdf::Visual visual;
          visual.SetName(_name->Data());
          visual.SetRawPose(_pose->Data());
          visual.SetGeom(_geom->Data());
          visual.SetCastShadows(_castShadows->Data());
          visual.SetTransparency(_transparency->Data());
          visual.SetVisibilityFlags(_visibilityFlags->Data());

          // Optional components
          auto material = _ecm.Component<components::Material>(_entity);
          if (material != nullptr)
          {
            visual.SetMaterial(material->Data());
          }

          auto laserRetro = _ecm.Component<components::LaserRetro>(_entity);
          if (laserRetro != nullptr)
          {
            visual.SetLaserRetro(laserRetro->Data());
          }

          if (auto temp = _ecm.Component<components::Temperature>(_entity))
          {
            // get the uniform temperature for the entity
            this->entityTemp[_entity] =
              std::make_tuple<float, float, std::string>(
                  temp->Data().Kelvin(), 0.0, "");
          }
          else
          {
            // entity doesn't have a uniform temperature. Check if it has
            // a heat signature with an associated temperature range
            auto heatSignature =
              _ecm.Component<components::SourceFilePath>(_entity);
            auto tempRange =
               _ecm.Component<components::TemperatureRange>(_entity);
            if (heatSignature && tempRange)
            {
              this->entityTemp[_entity] =
                std::make_tuple<float, float, std::string>(
                    tempRange->Data().min.Kelvin(),
                    tempRange->Data().max.Kelvin(),
                    std::string(heatSignature->Data()));
            }
          }

          this->newVisuals.push_back(
              std::make_tuple(_entity, visual, _parent->Data()));
          return true;
        });

    // actors
    _ecm.Each<components::Actor, components::ParentEntity>(
        [&](const Entity &_entity,
            const components::Actor *_actor,
            const components::ParentEntity *_parent) -> bool
        {
          this->newActors.push_back(
              std::make_tuple(_entity, _actor->Data(), _parent->Data()));
          return true;
        });

    // lights
    _ecm.Each<components::Light, components::ParentEntity>(
        [&](const Entity &_entity,
            const components::Light *_light,
            const components::ParentEntity *_parent) -> bool
        {
          this->newLights.push_back(
              std::make_tuple(_entity, _light->Data(), _parent->Data()));
          return true;
        });

    // collisions
    _ecm.Each<components::Collision, components::Name, components::Pose,
              components::Geometry, components::CollisionElement,
              components::ParentEntity>(
        [&](const Entity &_entity,
            const components::Collision *,
            const components::Name *,
            const components::Pose *,
            const components::Geometry *,
            const components::CollisionElement *_collElement,
            const components::ParentEntity *_parent) -> bool
        {
          this->entityCollisions[_entity] = _collElement->Data();
          this->linkToCollisionEntities[_parent->Data()].push_back(_entity);
          return true;
        });

    // particle emitters
    _ecm.Each<components::ParticleEmitter, components::ParentEntity>(
        [&](const Entity &_entity,
            const components::ParticleEmitter *_emitter,
            const components::ParentEntity *_parent) -> bool
        {
          this->newParticleEmitters.push_back(
              std::make_tuple(_entity, _emitter->Data(), _parent->Data()));
          return true;
        });

    if (this->enableSensors)
    {
      // Create cameras
      _ecm.Each<components::Camera, components::ParentEntity>(
        [&](const Entity &_entity,
            const components::Camera *_camera,
            const components::ParentEntity *_parent)->bool
          {
            addNewSensor(_entity, _camera->Data(), _parent->Data(),
                         cameraSuffix);
            return true;
          });

      // Create depth cameras
      _ecm.Each<components::DepthCamera, components::ParentEntity>(
        [&](const Entity &_entity,
            const components::DepthCamera *_depthCamera,
            const components::ParentEntity *_parent)->bool
          {
            addNewSensor(_entity, _depthCamera->Data(), _parent->Data(),
                         depthCameraSuffix);
            return true;
          });

      // Create rgbd cameras
      _ecm.Each<components::RgbdCamera, components::ParentEntity>(
        [&](const Entity &_entity,
            const components::RgbdCamera *_rgbdCamera,
            const components::ParentEntity *_parent)->bool
          {
            addNewSensor(_entity, _rgbdCamera->Data(), _parent->Data(),
                         rgbdCameraSuffix);
            return true;
          });

      // Create gpu lidar
      _ecm.Each<components::GpuLidar, components::ParentEntity>(
        [&](const Entity &_entity,
            const components::GpuLidar *_gpuLidar,
            const components::ParentEntity *_parent)->bool
          {
            addNewSensor(_entity, _gpuLidar->Data(), _parent->Data(),
                         gpuLidarSuffix);
            return true;
          });

      // Create thermal camera
      _ecm.Each<components::ThermalCamera, components::ParentEntity>(
        [&](const Entity &_entity,
            const components::ThermalCamera *_thermalCamera,
            const components::ParentEntity *_parent)->bool
          {
            addNewSensor(_entity, _thermalCamera->Data(), _parent->Data(),
                         thermalCameraSuffix);
            return true;
          });
    }
    this->initialized = true;
  }
  else
  {
    // Get all the new worlds
    // TODO(anyone) Only one scene is supported for now
    // extend the sensor system to support mutliple scenes in the future
    _ecm.EachNew<components::World, components::Scene>(
        [&](const Entity & _entity,
          const components::World *,
          const components::Scene *_scene)->bool
        {
          this->sceneManager.SetWorldId(_entity);
          const sdf::Scene &sceneSdf = _scene->Data();
          this->newScenes.push_back(sceneSdf);
          return true;
        });

    _ecm.EachNew<components::Model, components::Name, components::Pose,
              components::ParentEntity>(
        [&](const Entity &_entity,
            const components::Model *,
            const components::Name *_name,
            const components::Pose *_pose,
            const components::ParentEntity *_parent)->bool
        {
          sdf::Model model;
          model.SetName(_name->Data());
          model.SetRawPose(_pose->Data());
          this->newModels.push_back(
              std::make_tuple(_entity, model, _parent->Data(),
              _info.iterations));
          this->modelToModelEntities[_parent->Data()].push_back(_entity);
          return true;
        });

    _ecm.EachNew<components::Link, components::Name, components::Pose,
              components::ParentEntity>(
        [&](const Entity &_entity,
            const components::Link *,
            const components::Name *_name,
            const components::Pose *_pose,
            const components::ParentEntity *_parent)->bool
        {
          sdf::Link link;
          link.SetName(_name->Data());
          link.SetRawPose(_pose->Data());
          this->newLinks.push_back(
              std::make_tuple(_entity, link, _parent->Data()));
          // used for collsions
          this->modelToLinkEntities[_parent->Data()].push_back(_entity);
          return true;
        });

    // visuals
    _ecm.EachNew<components::Visual, components::Name, components::Pose,
              components::Geometry,
              components::CastShadows,
              components::Transparency,
              components::VisibilityFlags,
              components::ParentEntity>(
        [&](const Entity &_entity,
            const components::Visual *,
            const components::Name *_name,
            const components::Pose *_pose,
            const components::Geometry *_geom,
            const components::CastShadows *_castShadows,
            const components::Transparency *_transparency,
            const components::VisibilityFlags *_visibilityFlags,
            const components::ParentEntity *_parent)->bool
        {
          sdf::Visual visual;
          visual.SetName(_name->Data());
          visual.SetRawPose(_pose->Data());
          visual.SetGeom(_geom->Data());
          visual.SetCastShadows(_castShadows->Data());
          visual.SetTransparency(_transparency->Data());
          visual.SetVisibilityFlags(_visibilityFlags->Data());

          // Optional components
          auto material = _ecm.Component<components::Material>(_entity);
          if (material != nullptr)
          {
            visual.SetMaterial(material->Data());
          }

          auto laserRetro = _ecm.Component<components::LaserRetro>(_entity);
          if (laserRetro != nullptr)
          {
            visual.SetLaserRetro(laserRetro->Data());
          }

          if (auto temp = _ecm.Component<components::Temperature>(_entity))
          {
            // get the uniform temperature for the entity
            this->entityTemp[_entity] =
              std::make_tuple<float, float, std::string>(
                  temp->Data().Kelvin(), 0.0, "");
          }
          else
          {
            // entity doesn't have a uniform temperature. Check if it has
            // a heat signature with an associated temperature range
            auto heatSignature =
              _ecm.Component<components::SourceFilePath>(_entity);
            auto tempRange =
               _ecm.Component<components::TemperatureRange>(_entity);
            if (heatSignature && tempRange)
            {
              this->entityTemp[_entity] =
                std::make_tuple<float, float, std::string>(
                    tempRange->Data().min.Kelvin(),
                    tempRange->Data().max.Kelvin(),
                    std::string(heatSignature->Data()));
            }
          }

          this->newVisuals.push_back(
              std::make_tuple(_entity, visual, _parent->Data()));
          return true;
        });

    // actors
    _ecm.EachNew<components::Actor, components::ParentEntity>(
        [&](const Entity &_entity,
            const components::Actor *_actor,
            const components::ParentEntity *_parent) -> bool
        {
          this->newActors.push_back(
              std::make_tuple(_entity, _actor->Data(), _parent->Data()));
          return true;
        });

    // lights
    _ecm.EachNew<components::Light, components::ParentEntity>(
        [&](const Entity &_entity,
            const components::Light *_light,
            const components::ParentEntity *_parent) -> bool
        {
          this->newLights.push_back(
              std::make_tuple(_entity, _light->Data(), _parent->Data()));
          return true;
        });

    // collisions
    _ecm.EachNew<components::Collision, components::Name, components::Pose,
              components::Geometry, components::CollisionElement,
              components::ParentEntity>(
        [&](const Entity &_entity,
            const components::Collision *,
            const components::Name *,
            const components::Pose *,
            const components::Geometry *,
            const components::CollisionElement *_collElement,
            const components::ParentEntity *_parent) -> bool
        {
          this->entityCollisions[_entity] = _collElement->Data();
          this->linkToCollisionEntities[_parent->Data()].push_back(_entity);
          return true;
        });

    // particle emitters
    _ecm.EachNew<components::ParticleEmitter, components::ParentEntity>(
        [&](const Entity &_entity,
            const components::ParticleEmitter *_emitter,
            const components::ParentEntity *_parent) -> bool
        {
          this->newParticleEmitters.push_back(
              std::make_tuple(_entity, _emitter->Data(), _parent->Data()));
          return true;
        });

    if (this->enableSensors)
    {
      // Create cameras
      _ecm.EachNew<components::Camera, components::ParentEntity>(
        [&](const Entity &_entity,
            const components::Camera *_camera,
            const components::ParentEntity *_parent)->bool
          {
            addNewSensor(_entity, _camera->Data(), _parent->Data(),
                         cameraSuffix);
            return true;
          });

      // Create depth cameras
      _ecm.EachNew<components::DepthCamera, components::ParentEntity>(
        [&](const Entity &_entity,
            const components::DepthCamera *_depthCamera,
            const components::ParentEntity *_parent)->bool
          {
            addNewSensor(_entity, _depthCamera->Data(), _parent->Data(),
                         depthCameraSuffix);
            return true;
          });

      // Create RGBD cameras
      _ecm.EachNew<components::RgbdCamera, components::ParentEntity>(
        [&](const Entity &_entity,
            const components::RgbdCamera *_rgbdCamera,
            const components::ParentEntity *_parent)->bool
          {
            addNewSensor(_entity, _rgbdCamera->Data(), _parent->Data(),
                         rgbdCameraSuffix);
            return true;
          });

      // Create gpu lidar
      _ecm.EachNew<components::GpuLidar, components::ParentEntity>(
        [&](const Entity &_entity,
            const components::GpuLidar *_gpuLidar,
            const components::ParentEntity *_parent)->bool
          {
            addNewSensor(_entity, _gpuLidar->Data(), _parent->Data(),
                         gpuLidarSuffix);
            return true;
          });

      // Create thermal camera
      _ecm.EachNew<components::ThermalCamera, components::ParentEntity>(
        [&](const Entity &_entity,
            const components::ThermalCamera *_thermalCamera,
            const components::ParentEntity *_parent)->bool
          {
            addNewSensor(_entity, _thermalCamera->Data(), _parent->Data(),
                         thermalCameraSuffix);
            return true;
          });
    }
  }
}

//////////////////////////////////////////////////
void RenderUtilPrivate::UpdateRenderingEntities(
    const EntityComponentManager &_ecm)
{
  IGN_PROFILE("RenderUtilPrivate::UpdateRenderingEntities");
  _ecm.Each<components::Model, components::Pose>(
      [&](const Entity &_entity,
        const components::Model *,
        const components::Pose *_pose)->bool
      {
        this->entityPoses[_entity] = _pose->Data();
        return true;
      });

  _ecm.Each<components::Link, components::Pose>(
      [&](const Entity &_entity,
        const components::Link *,
        const components::Pose *_pose)->bool
      {
        this->entityPoses[_entity] = _pose->Data();
        return true;
      });

  // visuals
  _ecm.Each<components::Visual, components::Pose >(
      [&](const Entity &_entity,
        const components::Visual *,
        const components::Pose *_pose)->bool
      {
        this->entityPoses[_entity] = _pose->Data();
        return true;
      });

  // actors
  _ecm.Each<components::Actor, components::Pose>(
      [&](const Entity &_entity,
        const components::Actor *,
        const components::Pose *_pose)->bool
      {
        // Trajectory origin
        this->entityPoses[_entity] = _pose->Data();

        auto animTimeComp = _ecm.Component<components::AnimationTime>(_entity);
        auto animNameComp = _ecm.Component<components::AnimationName>(_entity);

        // Animation time set through ECM so ign-rendering can calculate bone
        // transforms
        if (animTimeComp && animNameComp)
        {
          auto skel = this->sceneManager.ActorSkeletonById(_entity);
          if (nullptr != skel)
          {
            AnimationUpdateData animData;
            animData.loop = true;
            animData.followTrajectory = true;
            animData.animationName = animNameComp->Data();
            animData.time = animTimeComp->Data();
            animData.rootTransform = skel->RootNode()->Transform();
            animData.valid = true;
            this->actorAnimationData[_entity] = animData;
          }
        }
        // Bone poses calculated by ign-common
        else if (this->actorManualSkeletonUpdate)
        {
          this->actorTransforms[_entity] =
              this->sceneManager.ActorSkeletonTransformsAt(
              _entity, this->simTime);
        }
        // Trajectory info from SDF so ign-rendering can calculate bone poses
        else
        {
          auto animData =
            this->sceneManager.ActorAnimationAt(_entity, this->simTime);

          if (animData.valid)
          {
            this->actorAnimationData[_entity] = animData;
          }
        }

        // Trajectory pose set by other systems
        auto trajPoseComp = _ecm.Component<components::TrajectoryPose>(_entity);
        if (trajPoseComp)
          this->trajectoryPoses[_entity] = trajPoseComp->Data();
        return true;
      });

  // update lights
  _ecm.Each<components::Light, components::Pose>(
      [&](const Entity &_entity,
        const components::Light *,
        const components::Pose *_pose)->bool
      {
        this->entityPoses[_entity] = _pose->Data();
        return true;
      });

  // Update cameras
  _ecm.Each<components::Camera, components::Pose>(
      [&](const Entity &_entity,
        const components::Camera *,
        const components::Pose *_pose)->bool
      {
        this->entityPoses[_entity] = _pose->Data();
        return true;
      });

  // Update depth cameras
  _ecm.Each<components::DepthCamera, components::Pose>(
      [&](const Entity &_entity,
        const components::DepthCamera *,
        const components::Pose *_pose)->bool
      {
        this->entityPoses[_entity] = _pose->Data();
        return true;
      });

  // Update RGBD cameras
  _ecm.Each<components::RgbdCamera, components::Pose>(
      [&](const Entity &_entity,
        const components::RgbdCamera *,
        const components::Pose *_pose)->bool
      {
        this->entityPoses[_entity] = _pose->Data();
        return true;
      });

  // Update gpu_lidar
  _ecm.Each<components::GpuLidar, components::Pose>(
      [&](const Entity &_entity,
        const components::GpuLidar *,
        const components::Pose *_pose)->bool
      {
        this->entityPoses[_entity] = _pose->Data();
        return true;
      });

  // Update thermal cameras
  _ecm.Each<components::ThermalCamera, components::Pose>(
      [&](const Entity &_entity,
        const components::ThermalCamera *,
        const components::Pose *_pose)->bool
      {
        this->entityPoses[_entity] = _pose->Data();
        return true;
      });
}

//////////////////////////////////////////////////
void RenderUtilPrivate::RemoveRenderingEntities(
    const EntityComponentManager &_ecm, const UpdateInfo &_info)
{
  IGN_PROFILE("RenderUtilPrivate::RemoveRenderingEntities");
  _ecm.EachRemoved<components::Model>(
      [&](const Entity &_entity, const components::Model *)->bool
      {
        this->removeEntities[_entity] = _info.iterations;
        this->modelToLinkEntities.erase(_entity);
        this->modelToModelEntities.erase(_entity);
        return true;
      });

  _ecm.EachRemoved<components::Link>(
      [&](const Entity &_entity, const components::Link *)->bool
      {
        this->removeEntities[_entity] = _info.iterations;
        this->linkToCollisionEntities.erase(_entity);
        return true;
      });

  // visuals
  _ecm.EachRemoved<components::Visual>(
      [&](const Entity &_entity, const components::Visual *)->bool
      {
        this->removeEntities[_entity] = _info.iterations;
        return true;
      });

  // lights
  _ecm.EachRemoved<components::Light>(
      [&](const Entity &_entity, const components::Light *)->bool
      {
        this->removeEntities[_entity] = _info.iterations;
        this->removeEntities[matchLightWithVisuals[_entity]] =
          _info.iterations;
        matchLightWithVisuals.erase(_entity);
        return true;
      });

  // particle emitters
  _ecm.EachRemoved<components::ParticleEmitter>(
      [&](const Entity &_entity, const components::ParticleEmitter *)->bool
      {
        this->removeEntities[_entity] = _info.iterations;
        return true;
      });

  // cameras
  _ecm.EachRemoved<components::Camera>(
    [&](const Entity &_entity, const components::Camera *)->bool
      {
        this->removeEntities[_entity] = _info.iterations;
        return true;
      });

  // depth cameras
  _ecm.EachRemoved<components::DepthCamera>(
    [&](const Entity &_entity, const components::DepthCamera *)->bool
      {
        this->removeEntities[_entity] = _info.iterations;
        return true;
      });

  // rgbd cameras
  _ecm.EachRemoved<components::RgbdCamera>(
    [&](const Entity &_entity, const components::RgbdCamera *)->bool
      {
        this->removeEntities[_entity] = _info.iterations;
        return true;
      });

  // gpu_lidars
  _ecm.EachRemoved<components::GpuLidar>(
    [&](const Entity &_entity, const components::GpuLidar *)->bool
      {
        this->removeEntities[_entity] = _info.iterations;
        return true;
      });

  // thermal cameras
  _ecm.EachRemoved<components::ThermalCamera>(
    [&](const Entity &_entity, const components::ThermalCamera *)->bool
      {
        this->removeEntities[_entity] = _info.iterations;
        return true;
      });

  // collisions
  _ecm.EachRemoved<components::Collision>(
    [&](const Entity &_entity, const components::Collision *)->bool
      {
        this->removeEntities[_entity] = _info.iterations;
        this->viewingCollisions.erase(_entity);
        this->entityCollisions.erase(_entity);
        return true;
      });
}

/////////////////////////////////////////////////
void RenderUtil::Init()
{
  ignition::common::SystemPaths pluginPath;
  pluginPath.SetPluginPathEnv(kRenderPluginPathEnv);
  rendering::setPluginPaths(pluginPath.PluginPaths());

  std::map<std::string, std::string> params;
  if (this->dataPtr->useCurrentGLContext)
    params["useCurrentGLContext"] = "1";
  this->dataPtr->engine = rendering::engine(this->dataPtr->engineName, params);
  if (!this->dataPtr->engine)
  {
    ignerr << "Engine [" << this->dataPtr->engineName << "] is not supported. "
           << "Loading OGRE2 instead." << std::endl;
    this->dataPtr->engine = rendering::engine("ogre2", params);
  }

  // Scene
  this->dataPtr->scene =
      this->dataPtr->engine->SceneByName(this->dataPtr->sceneName);
  if (!this->dataPtr->scene)
  {
    igndbg << "Create scene [" << this->dataPtr->sceneName << "]" << std::endl;
    this->dataPtr->scene =
        this->dataPtr->engine->CreateScene(this->dataPtr->sceneName);
    if (this->dataPtr->scene)
    {
<<<<<<< HEAD
      this->dataPtr->scene->SetAmbientLight(this->dataPtr->ambientLight);
      this->dataPtr->scene->SetBackgroundColor(this->dataPtr->backgroundColor);
      this->dataPtr->scene->SetSkyEnabled(this->dataPtr->skyEnabled);
=======
      if (this->dataPtr->ambientLight)
      {
        this->dataPtr->scene->SetAmbientLight(
            *this->dataPtr->ambientLight);
      }

      if (this->dataPtr->backgroundColor)
      {
        this->dataPtr->scene->SetBackgroundColor(
            *this->dataPtr->backgroundColor);
      }
>>>>>>> 11254b3b
    }
  }
  this->dataPtr->sceneManager.SetScene(this->dataPtr->scene);
  if (this->dataPtr->enableSensors)
    this->dataPtr->markerManager.SetTopic("/sensors/marker");
  this->dataPtr->markerManager.Init(this->dataPtr->scene);
}

/////////////////////////////////////////////////
void RenderUtil::SetBackgroundColor(const math::Color &_color)
{
  this->dataPtr->backgroundColor = _color;
}

/////////////////////////////////////////////////
void RenderUtil::SetAmbientLight(const math::Color &_ambient)
{
  this->dataPtr->ambientLight  = _ambient;
}

/////////////////////////////////////////////////
void RenderUtil::ShowGrid()
{
  if (!this->dataPtr->scene)
    return;

  rendering::VisualPtr root = this->dataPtr->scene->RootVisual();

  // create gray material
  rendering::MaterialPtr gray = this->dataPtr->scene->CreateMaterial();
  gray->SetAmbient(0.7, 0.7, 0.7);
  gray->SetDiffuse(0.7, 0.7, 0.7);
  gray->SetSpecular(0.7, 0.7, 0.7);

  // create grid visual
  rendering::VisualPtr visual = this->dataPtr->scene->CreateVisual();
  rendering::GridPtr gridGeom = this->dataPtr->scene->CreateGrid();
  if (!gridGeom)
  {
    ignwarn << "Failed to create grid for scene ["
      << this->dataPtr->scene->Name() << "] on engine ["
        << this->dataPtr->scene->Engine()->Name() << "]"
          << std::endl;
    return;
  }
  gridGeom->SetCellCount(20);
  gridGeom->SetCellLength(1);
  gridGeom->SetVerticalCellCount(0);
  visual->AddGeometry(gridGeom);
  visual->SetLocalPosition(0, 0, 0.015);
  visual->SetMaterial(gray);
  root->AddChild(visual);
}

/////////////////////////////////////////////////
void RenderUtil::SetEngineName(const std::string &_name)
{
  this->dataPtr->engineName = _name;
}

/////////////////////////////////////////////////
std::string RenderUtil::EngineName() const
{
  return this->dataPtr->engineName;
}

/////////////////////////////////////////////////
void RenderUtil::SetSceneName(const std::string &_name)
{
  this->dataPtr->sceneName = _name;
}

/////////////////////////////////////////////////
std::string RenderUtil::SceneName() const
{
  return this->dataPtr->sceneName;
}

/////////////////////////////////////////////////
void RenderUtil::SetSkyEnabled(bool _enabled)
{
  this->dataPtr->skyEnabled = _enabled;
}

/////////////////////////////////////////////////
void RenderUtil::SetUseCurrentGLContext(bool _enable)
{
  this->dataPtr->useCurrentGLContext = _enable;
}

/////////////////////////////////////////////////
void RenderUtil::SetEnableSensors(bool _enable,
    std::function<std::string(const gazebo::Entity &, const sdf::Sensor &,
      const std::string &)> _createSensorCb)
{
  this->dataPtr->enableSensors = _enable;
  this->dataPtr->createSensorCb = std::move(_createSensorCb);
}

/////////////////////////////////////////////////
void RenderUtil::SetRemoveSensorCb(
    std::function<void(const gazebo::Entity &)> _removeSensorCb)
{
  this->dataPtr->removeSensorCb = std::move(_removeSensorCb);
}

/////////////////////////////////////////////////
SceneManager &RenderUtil::SceneManager()
{
  return this->dataPtr->sceneManager;
}

/////////////////////////////////////////////////
MarkerManager &RenderUtil::MarkerManager()
{
  return this->dataPtr->markerManager;
}

//////////////////////////////////////////////////
std::chrono::steady_clock::duration RenderUtil::SimTime() const
{
  std::lock_guard<std::mutex> lock(this->dataPtr->updateMutex);
  return this->dataPtr->simTime;
}

/////////////////////////////////////////////////
void RenderUtil::SetSelectedEntity(const rendering::NodePtr &_node)
{
  if (!_node)
    return;

  auto vis = std::dynamic_pointer_cast<rendering::Visual>(_node);
  Entity entityId = kNullEntity;

  if (vis)
    entityId = std::get<int>(vis->UserData("gazebo-entity"));

  if (entityId == kNullEntity)
    return;

  this->dataPtr->selectedEntities.push_back(entityId);
  this->dataPtr->HighlightNode(_node);
}

/////////////////////////////////////////////////
void RenderUtil::DeselectAllEntities()
{
  for (const auto &entity : this->dataPtr->selectedEntities)
  {
    auto node = this->dataPtr->sceneManager.NodeById(entity);
    this->dataPtr->LowlightNode(node);
  }
  this->dataPtr->selectedEntities.clear();
  this->dataPtr->originalEmissive.clear();
}

/////////////////////////////////////////////////
rendering::NodePtr RenderUtil::SelectedEntity() const
{
  // Return most recently selected node
  auto node = this->dataPtr->sceneManager.NodeById(
      this->dataPtr->selectedEntities.back());
  return node;
}

/////////////////////////////////////////////////
const std::vector<Entity> &RenderUtil::SelectedEntities() const
{
  return this->dataPtr->selectedEntities;
}

/////////////////////////////////////////////////
void RenderUtil::SetTransformActive(bool _active)
{
  this->dataPtr->transformActive = _active;
}

////////////////////////////////////////////////
void RenderUtilPrivate::HighlightNode(const rendering::NodePtr &_node)
{
  if (!_node)
    return;
  auto vis = std::dynamic_pointer_cast<rendering::Visual>(_node);
  Entity entityId = kNullEntity;
  if (vis)
    entityId = std::get<int>(vis->UserData("gazebo-entity"));
  // If the entity is not found in the existing map, create a wire box
  auto wireBoxIt = this->wireBoxes.find(entityId);
  if (wireBoxIt == this->wireBoxes.end())
  {
    auto white = this->scene->Material("highlight_material");
    if (!white)
    {
      white = this->scene->CreateMaterial("highlight_material");
      white->SetAmbient(1.0, 1.0, 1.0);
      white->SetDiffuse(1.0, 1.0, 1.0);
      white->SetSpecular(1.0, 1.0, 1.0);
      white->SetEmissive(1.0, 1.0, 1.0);
    }

    auto aabb = vis->LocalBoundingBox();
    if (aabb == math::AxisAlignedBox())
    {
      // Infinite bounding box, skip highlighting this node.
      // This happens for Heightmaps, for example.
      return;
    }

    auto wireBox = this->scene->CreateWireBox();
    wireBox->SetBox(aabb);

    // Create visual and add wire box
    ignition::rendering::VisualPtr wireBoxVis =
      this->scene->CreateVisual();
    wireBoxVis->SetInheritScale(false);
    wireBoxVis->AddGeometry(wireBox);
    wireBoxVis->SetMaterial(white, false);
    vis->AddChild(wireBoxVis);

    // Add wire box to map for setting visibility
    this->wireBoxes.insert(
        std::pair<Entity, ignition::rendering::WireBoxPtr>(entityId, wireBox));
  }
  else
  {
    ignition::rendering::WireBoxPtr wireBox = wireBoxIt->second;
    ignition::math::AxisAlignedBox aabb = vis->LocalBoundingBox();
    wireBox->SetBox(aabb);
    auto visParent = wireBox->Parent();
    if (visParent)
      visParent->SetVisible(true);
  }
}

////////////////////////////////////////////////
void RenderUtilPrivate::LowlightNode(const rendering::NodePtr &_node)
{
  if (!_node)
    return;
  auto vis = std::dynamic_pointer_cast<rendering::Visual>(_node);
  Entity entityId = kNullEntity;
  if (vis)
    entityId = std::get<int>(vis->UserData("gazebo-entity"));
  if (this->wireBoxes.find(entityId) != this->wireBoxes.end())
  {
    ignition::rendering::WireBoxPtr wireBox =
      this->wireBoxes[entityId];
    auto visParent = wireBox->Parent();
    if (visParent)
      visParent->SetVisible(false);
  }
}

/////////////////////////////////////////////////
void RenderUtilPrivate::RemoveSensor(const Entity _entity)
{
  auto sensorEntityIt = this->sensorEntities.find(_entity);
  if (sensorEntityIt != this->sensorEntities.end())
  {
    if (this->removeSensorCb)
      this->removeSensorCb(_entity);
    this->sensorEntities.erase(sensorEntityIt);
  }
}

/////////////////////////////////////////////////
void RenderUtilPrivate::RemoveBoundingBox(const Entity _entity)
{
  auto wireBoxIt = this->wireBoxes.find(_entity);
  if (wireBoxIt != this->wireBoxes.end())
  {
    this->scene->DestroyVisual(wireBoxIt->second->Parent());
    this->wireBoxes.erase(wireBoxIt);
  }
}

/////////////////////////////////////////////////
void RenderUtilPrivate::UpdateLights(
    const std::unordered_map<Entity, msgs::Light> &_entityLights)
{
  IGN_PROFILE("RenderUtil::Update Lights");
  for (const auto &light : _entityLights)
  {
    auto node = this->sceneManager.NodeById(light.first);
    if (!node)
      continue;
    auto l = std::dynamic_pointer_cast<rendering::Light>(node);
    if (l)
    {
      if (light.second.has_diffuse())
      {
        if (l->DiffuseColor() != msgs::Convert(light.second.diffuse()))
          l->SetDiffuseColor(msgs::Convert(light.second.diffuse()));
      }
      if (light.second.has_specular())
      {
        if (l->SpecularColor() != msgs::Convert(light.second.specular()))
        {
          l->SetSpecularColor(msgs::Convert(light.second.specular()));
        }
      }
      if (!ignition::math::equal(
          l->AttenuationRange(),
          static_cast<double>(light.second.range())))
      {
        l->SetAttenuationRange(light.second.range());
      }
      if (!ignition::math::equal(
          l->AttenuationLinear(),
          static_cast<double>(light.second.attenuation_linear())))
      {
        l->SetAttenuationLinear(light.second.attenuation_linear());
      }
      if (!ignition::math::equal(
          l->AttenuationConstant(),
          static_cast<double>(light.second.attenuation_constant())))
      {
        l->SetAttenuationConstant(light.second.attenuation_constant());
      }
      if (!ignition::math::equal(
          l->AttenuationQuadratic(),
          static_cast<double>(light.second.attenuation_quadratic())))
      {
        l->SetAttenuationQuadratic(light.second.attenuation_quadratic());
      }
      if (l->CastShadows() != light.second.cast_shadows())
        l->SetCastShadows(light.second.cast_shadows());
      auto lDirectional =
        std::dynamic_pointer_cast<rendering::DirectionalLight>(node);
      if (lDirectional)
      {
        if (light.second.has_direction())
        {
          if (lDirectional->Direction() !=
              msgs::Convert(light.second.direction()))
          {
            lDirectional->SetDirection(
              msgs::Convert(light.second.direction()));
          }
        }
      }
      auto lSpotLight =
        std::dynamic_pointer_cast<rendering::SpotLight>(node);
      if (lSpotLight)
      {
        if (light.second.has_direction())
        {
          if (lSpotLight->Direction() !=
            msgs::Convert(light.second.direction()))
          {
            lSpotLight->SetDirection(
              msgs::Convert(light.second.direction()));
          }
        }
        if (lSpotLight->InnerAngle() != light.second.spot_inner_angle())
          lSpotLight->SetInnerAngle(light.second.spot_inner_angle());
        if (lSpotLight->OuterAngle() != light.second.spot_outer_angle())
          lSpotLight->SetOuterAngle(light.second.spot_outer_angle());
        if (!ignition::math::equal(
            lSpotLight->Falloff(),
            static_cast<double>(light.second.spot_falloff())))
        {
          lSpotLight->SetFalloff(light.second.spot_falloff());
        }
      }
    }
  }
}

/////////////////////////////////////////////////
void RenderUtilPrivate::UpdateThermalCamera(const std::unordered_map<Entity,
    std::tuple<double, components::TemperatureRangeInfo>> &_thermalCamData)
{
  for (const auto &thermal : _thermalCamData)
  {
    Entity id = thermal.first;
    rendering::ThermalCameraPtr camera =
        std::dynamic_pointer_cast<rendering::ThermalCamera>(
        this->sceneManager.NodeById(id));
    if (camera)
    {
      double resolution = std::get<0>(thermal.second);

      if (resolution > 0.0)
      {
        camera->SetLinearResolution(resolution);
      }
      else
      {
        ignwarn << "Unable to set thermal camera temperature linear resolution."
                << " Value must be greater than 0. Using the default value: "
                << camera->LinearResolution() << ". " << std::endl;
      }
      double minTemp = std::get<1>(thermal.second).min.Kelvin();
      double maxTemp = std::get<1>(thermal.second).max.Kelvin();
      if (maxTemp >= minTemp)
      {
        camera->SetMinTemperature(minTemp);
        camera->SetMaxTemperature(maxTemp);
      }
      else
      {
        ignwarn << "Unable to set thermal camera temperature range."
                << "Max temperature must be greater or equal to min. "
                << "Using the default values : [" << camera->MinTemperature()
                << ", " << camera->MaxTemperature() << "]." << std::endl;
      }
    }
  }
}

/////////////////////////////////////////////////
void RenderUtilPrivate::UpdateAnimation(const std::unordered_map<Entity,
    AnimationUpdateData> &_actorAnimationData,
    const std::unordered_map<Entity, math::Pose3d> &_entityPoses,
    const std::unordered_map<Entity, math::Pose3d> &_trajectoryPoses)
{
  for (auto &it : _actorAnimationData)
  {
    auto actorMesh = this->sceneManager.ActorMeshById(it.first);
    auto actorVisual = this->sceneManager.NodeById(it.first);
    auto actorSkel = this->sceneManager.ActorSkeletonById(
        it.first);
    if (!actorMesh || !actorVisual || !actorSkel)
    {
      ignerr << "Actor with Entity ID '" << it.first << "'. not found. "
             << "Skipping skeleton animation update." << std::endl;
      continue;
    }

    const AnimationUpdateData &animData = it.second;
    if (!animData.valid)
    {
      ignerr << "invalid animation update data" << std::endl;
      continue;
    }
    // Enable skeleton animation
    if (!actorMesh->SkeletonAnimationEnabled(animData.animationName))
    {
      // disable all animations for this actor
      for (unsigned int i = 0; i < actorSkel->AnimationCount(); ++i)
      {
        actorMesh->SetSkeletonAnimationEnabled(
            actorSkel->Animation(i)->Name(), false, false, 0.0);
      }

      // enable requested animation
      actorMesh->SetSkeletonAnimationEnabled(
          animData.animationName, true, animData.loop);

      // Set skeleton root node weight to zero so it is not affected by
      // the animation being played. This is needed if trajectory animation
      // is enabled. We need to let the trajectory animation set the
      // position of the actor instead
      common::SkeletonPtr skeleton =
          this->sceneManager.ActorSkeletonById(it.first);
      if (skeleton)
      {
        float rootBoneWeight = (animData.followTrajectory) ? 0.0 : 1.0;
        std::unordered_map<std::string, float> weights;
        weights[skeleton->RootNode()->Name()] = rootBoneWeight;
        actorMesh->SetSkeletonWeights(weights);
      }
    }
    // Update skeleton animation by setting animation time.
    // Note that animation time is different from sim time. An actor can
    // have multiple animations. Animation time is associated with
    // current animation that is being played. It is also adjusted if
    // interpotate_x is enabled.
    actorMesh->UpdateSkeletonAnimation(animData.time);

    // manually update root transform in order to sync with trajectory
    // animation
    if (animData.followTrajectory)
    {
      common::SkeletonPtr skeleton =
          this->sceneManager.ActorSkeletonById(it.first);
      std::map<std::string, math::Matrix4d> rootTf;
      rootTf[skeleton->RootNode()->Name()] = animData.rootTransform;
      actorMesh->SetSkeletonLocalTransforms(rootTf);
    }

    // update actor trajectory animation
    math::Pose3d globalPose;
    auto entityPosesIt = _entityPoses.find(it.first);
    if (entityPosesIt != _entityPoses.end())
    {
      globalPose = entityPosesIt->second;
    }

    math::Pose3d trajPose;
    // Trajectory from the ECS
    auto trajectoryPosesIt = _trajectoryPoses.find(it.first);
    if (trajectoryPosesIt != _trajectoryPoses.end())
    {
      trajPose = trajectoryPosesIt->second;
    }
    else
    {
      // trajectory from sdf script
      common::PoseKeyFrame poseFrame(0.0);
      if (animData.followTrajectory)
        animData.trajectory.Waypoints()->InterpolatedKeyFrame(poseFrame);
      trajPose.Pos() = poseFrame.Translation();
      trajPose.Rot() = poseFrame.Rotation();
    }

    actorVisual->SetLocalPose(trajPose + globalPose);
  }
}

/////////////////////////////////////////////////
void RenderUtil::ViewCollisions(const Entity &_entity)
{
  std::vector<Entity> colEntities;
  std::vector<Entity> links;

  if (this->dataPtr->linkToCollisionEntities.find(_entity) !=
      this->dataPtr->linkToCollisionEntities.end())
  {
    colEntities = this->dataPtr->linkToCollisionEntities[_entity];
  }
  else if (this->dataPtr->modelToLinkEntities.find(_entity) !=
           this->dataPtr->modelToLinkEntities.end())
  {
    links.insert(links.end(),
        this->dataPtr->modelToLinkEntities[_entity].begin(),
        this->dataPtr->modelToLinkEntities[_entity].end());
  }

  if (this->dataPtr->modelToModelEntities.find(_entity) !=
      this->dataPtr->modelToModelEntities.end())
  {
    std::stack<Entity> modelStack;
    modelStack.push(_entity);

    std::vector<Entity> childModels;
    while (!modelStack.empty())
    {
      Entity model = modelStack.top();
      modelStack.pop();

      links.insert(links.end(),
          this->dataPtr->modelToLinkEntities[model].begin(),
          this->dataPtr->modelToLinkEntities[model].end());

      childModels = this->dataPtr->modelToModelEntities[model];
      for (const auto &childModel : childModels)
      {
        modelStack.push(childModel);
      }
    }
  }

  for (const auto &link : links)
    colEntities.insert(colEntities.end(),
        this->dataPtr->linkToCollisionEntities[link].begin(),
        this->dataPtr->linkToCollisionEntities[link].end());

  // create and/or toggle collision visuals

  bool showCol, showColInit = false;
  // first loop looks for new collisions
  for (const auto &colEntity : colEntities)
  {
    if (this->dataPtr->viewingCollisions.find(colEntity) ==
        this->dataPtr->viewingCollisions.end())
    {
      this->dataPtr->newCollisions.push_back(_entity);
      showColInit = showCol = true;
    }
  }

  // second loop toggles already created collisions
  for (const auto &colEntity : colEntities)
  {
    if (this->dataPtr->viewingCollisions.find(colEntity) ==
        this->dataPtr->viewingCollisions.end())
      continue;

    // when viewing multiple collisions (e.g. _entity is a model),
    // boolean for view collisions is based on first colEntity in list
    if (!showColInit)
    {
      showCol = !this->dataPtr->viewingCollisions[colEntity];
      showColInit = true;
    }

    rendering::VisualPtr colVisual =
        this->dataPtr->sceneManager.VisualById(colEntity);
    if (colVisual == nullptr)
    {
      ignerr << "Could not find collision visual for entity [" << colEntity
             << "]" << std::endl;
      continue;
    }

    this->dataPtr->viewingCollisions[colEntity] = showCol;
    colVisual->SetVisible(showCol);

    if (showCol)
    {
      // turn off wireboxes for collision entity
      if (this->dataPtr->wireBoxes.find(colEntity)
            != this->dataPtr->wireBoxes.end())
      {
        ignition::rendering::WireBoxPtr wireBox =
          this->dataPtr->wireBoxes[colEntity];
        auto visParent = wireBox->Parent();
        if (visParent)
          visParent->SetVisible(false);
      }
    }
  }
}<|MERGE_RESOLUTION|>--- conflicted
+++ resolved
@@ -119,18 +119,13 @@
   /// \brief Name of scene
   public: std::string sceneName = "scene";
 
-<<<<<<< HEAD
   //// \brief True to enable sky in the scene
   public: bool skyEnabled = false;
 
-  /// \brief Scene background color
-  public: math::Color backgroundColor = math::Color::Black;
-=======
   /// \brief Scene background color. This is optional because a <scene> is
   /// always present, which has a default background color value. This
   /// backgroundColor variable is used to override the <scene> value.
-  public: std::optional<math::Color> backgroundColor;
->>>>>>> 11254b3b
+  public: std::optional<math::Color> backgroundColor = math::Color::Black;
 
   /// \brief Ambient color. This is optional because an <scene> is always
   /// present, which has a default ambient light value. This ambientLight
@@ -1835,11 +1830,6 @@
         this->dataPtr->engine->CreateScene(this->dataPtr->sceneName);
     if (this->dataPtr->scene)
     {
-<<<<<<< HEAD
-      this->dataPtr->scene->SetAmbientLight(this->dataPtr->ambientLight);
-      this->dataPtr->scene->SetBackgroundColor(this->dataPtr->backgroundColor);
-      this->dataPtr->scene->SetSkyEnabled(this->dataPtr->skyEnabled);
-=======
       if (this->dataPtr->ambientLight)
       {
         this->dataPtr->scene->SetAmbientLight(
@@ -1851,7 +1841,7 @@
         this->dataPtr->scene->SetBackgroundColor(
             *this->dataPtr->backgroundColor);
       }
->>>>>>> 11254b3b
+      this->dataPtr->scene->SetSkyEnabled(this->dataPtr->skyEnabled);
     }
   }
   this->dataPtr->sceneManager.SetScene(this->dataPtr->scene);
