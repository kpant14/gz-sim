/*
 * Copyright (C) 2019 Open Source Robotics Foundation
 *
 * Licensed under the Apache License, Version 2.0 (the "License");
 * you may not use this file except in compliance with the License.
 * You may obtain a copy of the License at
 *
 *     http://www.apache.org/licenses/LICENSE-2.0
 *
 * Unless required by applicable law or agreed to in writing, software
 * distributed under the License is distributed on an "AS IS" BASIS,
 * WITHOUT WARRANTIES OR CONDITIONS OF ANY KIND, either express or implied.
 * See the License for the specific language governing permissions and
 * limitations under the License.
 *
*/

#include "LogRecord.hh"

#include <sys/stat.h>

#include <string>
#include <fstream>
#include <ctime>

#include <ignition/common/Filesystem.hh>
#include <ignition/msgs/Utility.hh>
#include <ignition/plugin/Register.hh>
#include <ignition/transport/log/Log.hh>
#include <ignition/transport/log/Recorder.hh>

#include <sdf/World.hh>

#include "ignition/gazebo/components/Light.hh"
#include "ignition/gazebo/components/Link.hh"
#include "ignition/gazebo/components/Model.hh"
#include "ignition/gazebo/components/Name.hh"
#include "ignition/gazebo/components/Pose.hh"
#include "ignition/gazebo/components/Visual.hh"

using namespace ignition;
using namespace ignition::gazebo::systems;

// Private data class.
class ignition::gazebo::systems::LogRecordPrivate
{
  /// \brief Start recording
  /// \param[in] _logPath Path to record to.
  /// \return True if any recorder has been started successfully.
  public: bool Start(const std::string &_logPath = std::string(""));

  /// \brief Default directory to record to
  public: static std::string DefaultRecordPath();

  /// \brief Indicator of whether any recorder instance has ever been started.
  /// Currently, only one instance is allowed. This enforcement may be removed
  /// in the future.
  public: static bool started;

  /// \brief Indicator of whether this instance has been started
  public: bool instStarted{false};

  /// \brief Ignition transport recorder
  public: transport::log::Recorder recorder;

<<<<<<< HEAD
  /// \brief SDF of this plugin
  public: std::shared_ptr<const sdf::Element> sdf{nullptr};

  /// \brief Transport node for publishing SDF string to be recorded
  public: transport::Node node;
=======
  /// \brief Clock used to timestamp recorded messages with sim time
  /// coming from /clock topic. This is not the timestamp on the header,
  /// rather a logging-specific stamp.
  /// In case there's disagreement between these stamps, the one in the
  /// header should be used.
  public: std::unique_ptr<transport::NetworkClock> clock;
>>>>>>> 48415ea4

  /// \brief Name of this world
  public: std::string worldName;

<<<<<<< HEAD
  /// \brief Message holding SDF string of world
  public: msgs::StringMsg sdfMsg;

  /// \brief Whether the SDF has already been published
  public: bool sdfPublished{false};
=======
  /// \brief SDF of this plugin
  public: std::shared_ptr<const sdf::Element> sdf{nullptr};
>>>>>>> 48415ea4
};

bool LogRecordPrivate::started{false};

//////////////////////////////////////////////////
std::string LogRecordPrivate::DefaultRecordPath()
{
  std::string home;
  common::env(IGN_HOMEDIR, home);

  std::time_t timestamp = std::time(nullptr);

  std::string path = common::joinPaths(home,
    ".ignition", "gazebo", "log", std::to_string(timestamp));

  return path;
}

//////////////////////////////////////////////////
LogRecord::LogRecord()
  : System(), dataPtr(std::make_unique<LogRecordPrivate>())
{
}

//////////////////////////////////////////////////
LogRecord::~LogRecord()
{
  if (this->dataPtr->instStarted)
  {
    // Use ign-transport directly
    this->dataPtr->recorder.Stop();

    ignmsg << "Stopping recording" << std::endl;
  }
}

//////////////////////////////////////////////////
void LogRecord::Configure(const Entity &_entity,
    const std::shared_ptr<const sdf::Element> &_sdf,
    EntityComponentManager &_ecm, EventManager &/*_eventMgr*/)
{
  this->dataPtr->sdf = _sdf;

  // Get directory paths from SDF params
  auto logPath = _sdf->Get<std::string>("path");

  this->dataPtr->worldName = _ecm.Component<components::Name>(_entity)->Data();

  // If plugin is specified in both the SDF tag and on command line, only
  //   activate one recorder.
  if (!LogRecordPrivate::started)
  {
    this->dataPtr->Start(logPath);
  }
  else
  {
    ignwarn << "A LogRecord instance has already been started. "
      << "Will not start another.\n";
  }
}

//////////////////////////////////////////////////
bool LogRecordPrivate::Start(const std::string &_logPath)
{
  // Only start one recorder instance
  if (LogRecordPrivate::started)
  {
    ignwarn << "A LogRecord instance has already been started. "
      << "Will not start another.\n";
    return true;
  }
  LogRecordPrivate::started = true;

  std::string logPath = _logPath;

  // If unspecified, or specified is not a directory, use default directory
  if (logPath.empty() ||
      (common::exists(logPath) && !common::isDirectory(logPath)))
  {
    logPath = this->DefaultRecordPath();
    ignmsg << "Unspecified or invalid log path to record to. "
      << "Recording to default location [" << logPath << "]" << std::endl;
  }

  // If directoriy already exists, do not overwrite
  if (common::exists(logPath))
  {
    logPath = common::uniqueDirectoryPath(logPath);
    ignwarn << "Log path already exists on disk! "
      << "Recording instead to [" << logPath << "]" << std::endl;
  }

  // Create log directory
  if (!common::exists(logPath))
  {
    common::createDirectories(logPath);
  }

  // Append file names
  std::string dbPath = common::joinPaths(logPath, "state.tlog");

  // Temporary for recording sdf string
  std::string sdfPath = common::joinPaths(logPath, "state.sdf");

  // Record SDF as a string.

  // TODO(mabelmzhang): For now, just dumping a big string to a text file,
  // until we have a message for the SDF.
  std::ofstream ofs(sdfPath);

  // Go up to root of SDF, to output entire SDF file
  sdf::ElementPtr sdfRoot = this->sdf->GetParent();
  while (sdfRoot->GetParent() != nullptr)
  {
    sdfRoot = sdfRoot->GetParent();
  }
  ofs << sdfRoot->ToString("");
  ignmsg << "Saved initial SDF file to [" << sdfPath << "]" << std::endl;

  ignmsg << "Recording to log file [" << dbPath << "]" << std::endl;

  // Use ign-transport directly
  sdf::ElementPtr sdfWorld = sdfRoot->GetElement("world");
  this->recorder.AddTopic("/world/" +
    sdfWorld->GetAttribute("name")->GetAsString() + "/pose/info");
  // this->recorder.AddTopic(std::regex(".*"));

  // Timestamp messages with sim time from clock topic
  // Note that the message headers should also have a timestamp
  auto clockTopic = "/world/" + this->worldName + "/clock";
  this->clock = std::make_unique<transport::NetworkClock>(clockTopic,
      transport::NetworkClock::TimeBase::SIM);
  this->recorder.Sync(this->clock.get());

  // This calls Log::Open() and loads sql schema
  if (this->recorder.Start(dbPath) ==
      ignition::transport::log::RecorderError::SUCCESS)
  {
    this->instStarted = true;
    return true;
  }
  else
    return false;
}

IGNITION_ADD_PLUGIN(ignition::gazebo::systems::LogRecord,
                    ignition::gazebo::System,
                    LogRecord::ISystemConfigure)

IGNITION_ADD_PLUGIN_ALIAS(ignition::gazebo::systems::LogRecord,
                          "ignition::gazebo::systems::LogRecord")<|MERGE_RESOLUTION|>--- conflicted
+++ resolved
@@ -18,6 +18,7 @@
 #include "LogRecord.hh"
 
 #include <sys/stat.h>
+#include <ignition/msgs/stringmsg.pb.h>
 
 #include <string>
 #include <fstream>
@@ -26,6 +27,7 @@
 #include <ignition/common/Filesystem.hh>
 #include <ignition/msgs/Utility.hh>
 #include <ignition/plugin/Register.hh>
+#include <ignition/transport/Node.hh>
 #include <ignition/transport/log/Log.hh>
 #include <ignition/transport/log/Recorder.hh>
 
@@ -63,34 +65,30 @@
   /// \brief Ignition transport recorder
   public: transport::log::Recorder recorder;
 
-<<<<<<< HEAD
-  /// \brief SDF of this plugin
-  public: std::shared_ptr<const sdf::Element> sdf{nullptr};
-
-  /// \brief Transport node for publishing SDF string to be recorded
-  public: transport::Node node;
-=======
   /// \brief Clock used to timestamp recorded messages with sim time
   /// coming from /clock topic. This is not the timestamp on the header,
   /// rather a logging-specific stamp.
   /// In case there's disagreement between these stamps, the one in the
   /// header should be used.
   public: std::unique_ptr<transport::NetworkClock> clock;
->>>>>>> 48415ea4
 
   /// \brief Name of this world
   public: std::string worldName;
 
-<<<<<<< HEAD
+  /// \brief SDF of this plugin
+  public: std::shared_ptr<const sdf::Element> sdf{nullptr};
+
+  /// \brief Transport node for publishing SDF string to be recorded
+  public: transport::Node node;
+
+  /// \brief Publisher for SDF string
+  public: transport::Node::Publisher pub;
+
   /// \brief Message holding SDF string of world
   public: msgs::StringMsg sdfMsg;
 
   /// \brief Whether the SDF has already been published
   public: bool sdfPublished{false};
-=======
-  /// \brief SDF of this plugin
-  public: std::shared_ptr<const sdf::Element> sdf{nullptr};
->>>>>>> 48415ea4
 };
 
 bool LogRecordPrivate::started{false};
@@ -189,33 +187,31 @@
     common::createDirectories(logPath);
   }
 
-  // Append file names
-  std::string dbPath = common::joinPaths(logPath, "state.tlog");
-
-  // Temporary for recording sdf string
-  std::string sdfPath = common::joinPaths(logPath, "state.sdf");
-
-  // Record SDF as a string.
-
-  // TODO(mabelmzhang): For now, just dumping a big string to a text file,
-  // until we have a message for the SDF.
-  std::ofstream ofs(sdfPath);
-
-  // Go up to root of SDF, to output entire SDF file
+  // Go up to root of SDF, to record entire SDF file
   sdf::ElementPtr sdfRoot = this->sdf->GetParent();
   while (sdfRoot->GetParent() != nullptr)
   {
     sdfRoot = sdfRoot->GetParent();
   }
-  ofs << sdfRoot->ToString("");
-  ignmsg << "Saved initial SDF file to [" << sdfPath << "]" << std::endl;
-
+
+  // Construct message with SDF string
+  this->sdfMsg.set_data(sdfRoot->ToString(""));
+
+  // Use directory basename as topic name, to be able to retrieve the SDF
+  //   at playback
+  std::string sdfTopic = "/" + common::basename(logPath) + "/sdf";
+  this->pub = this->node.Advertise(sdfTopic,
+    this->sdfMsg.GetTypeName());
+
+  // Append file name
+  std::string dbPath = common::joinPaths(logPath, "state.tlog");
   ignmsg << "Recording to log file [" << dbPath << "]" << std::endl;
 
   // Use ign-transport directly
   sdf::ElementPtr sdfWorld = sdfRoot->GetElement("world");
   this->recorder.AddTopic("/world/" +
     sdfWorld->GetAttribute("name")->GetAsString() + "/pose/info");
+  this->recorder.AddTopic(sdfTopic);
   // this->recorder.AddTopic(std::regex(".*"));
 
   // Timestamp messages with sim time from clock topic
@@ -236,9 +232,25 @@
     return false;
 }
 
+//////////////////////////////////////////////////
+void LogRecord::Update(const UpdateInfo &_info,
+  EntityComponentManager &/*_ecm*/)
+{
+  if (_info.paused)
+    return;
+
+  // Publish only once
+  if (!this->dataPtr->sdfPublished)
+  {
+    this->dataPtr->pub.Publish(this->dataPtr->sdfMsg);
+    this->dataPtr->sdfPublished = true;
+  }
+}
+
 IGNITION_ADD_PLUGIN(ignition::gazebo::systems::LogRecord,
                     ignition::gazebo::System,
-                    LogRecord::ISystemConfigure)
+                    LogRecord::ISystemConfigure,
+                    LogRecord::ISystemUpdate)
 
 IGNITION_ADD_PLUGIN_ALIAS(ignition::gazebo::systems::LogRecord,
                           "ignition::gazebo::systems::LogRecord")