/*
 * Copyright (C) 2018 Open Source Robotics Foundation
 *
 * Licensed under the Apache License, Version 2.0 (the "License");
 * you may not use this file except in compliance with the License.
 * You may obtain a copy of the License at
 *
 *     http://www.apache.org/licenses/LICENSE-2.0
 *
 * Unless required by applicable law or agreed to in writing, software
 * distributed under the License is distributed on an "AS IS" BASIS,
 * WITHOUT WARRANTIES OR CONDITIONS OF ANY KIND, either express or implied.
 * See the License for the specific language governing permissions and
 * limitations under the License.
 *
 */

#include <ignition/msgs/contact.pb.h>
#include <ignition/msgs/contacts.pb.h>
#include <ignition/msgs/entity.pb.h>
#include <ignition/msgs/Utility.hh>

#include <iostream>
#include <deque>
#include <unordered_map>

#include <ignition/common/Profiler.hh>
#include <ignition/common/MeshManager.hh>
#include <ignition/math/eigen3/Conversions.hh>
#include <ignition/physics/FeatureList.hh>
#include <ignition/physics/FeaturePolicy.hh>
#include <ignition/physics/RelativeQuantity.hh>
#include <ignition/physics/RequestEngine.hh>
#include <ignition/plugin/Loader.hh>
#include <ignition/plugin/PluginPtr.hh>
#include <ignition/plugin/Register.hh>

// Features
#include <ignition/physics/BoxShape.hh>
#include <ignition/physics/CylinderShape.hh>
#include <ignition/physics/ForwardStep.hh>
#include <ignition/physics/FrameSemantics.hh>
#include <ignition/physics/GetContacts.hh>
#include <ignition/physics/GetEntities.hh>
#include <ignition/physics/Joint.hh>
#include <ignition/physics/Link.hh>
#include <ignition/physics/RemoveEntities.hh>
#include <ignition/physics/Shape.hh>
#include <ignition/physics/SphereShape.hh>
#include <ignition/physics/mesh/MeshShape.hh>
#include <ignition/physics/sdf/ConstructCollision.hh>
#include <ignition/physics/sdf/ConstructJoint.hh>
#include <ignition/physics/sdf/ConstructLink.hh>
#include <ignition/physics/sdf/ConstructModel.hh>
#include <ignition/physics/sdf/ConstructVisual.hh>
#include <ignition/physics/sdf/ConstructWorld.hh>

// SDF
#include <sdf/Collision.hh>
#include <sdf/Joint.hh>
#include <sdf/Link.hh>
#include <sdf/Mesh.hh>
#include <sdf/Model.hh>
#include <sdf/Visual.hh>
#include <sdf/World.hh>

#include "ignition/gazebo/EntityComponentManager.hh"
// Components
#include "ignition/gazebo/components/AngularAcceleration.hh"
#include "ignition/gazebo/components/AngularVelocity.hh"
#include "ignition/gazebo/components/BatterySoC.hh"
#include "ignition/gazebo/components/CanonicalLink.hh"
#include "ignition/gazebo/components/ChildLinkName.hh"
#include "ignition/gazebo/components/Collision.hh"
#include "ignition/gazebo/components/ContactSensorData.hh"
#include "ignition/gazebo/components/Geometry.hh"
#include "ignition/gazebo/components/Gravity.hh"
#include "ignition/gazebo/components/Inertial.hh"
#include "ignition/gazebo/components/Joint.hh"
#include "ignition/gazebo/components/JointAxis.hh"
#include "ignition/gazebo/components/JointPosition.hh"
#include "ignition/gazebo/components/JointType.hh"
#include "ignition/gazebo/components/JointVelocity.hh"
#include "ignition/gazebo/components/JointVelocityCmd.hh"
#include "ignition/gazebo/components/LinearAcceleration.hh"
#include "ignition/gazebo/components/LinearVelocity.hh"
#include "ignition/gazebo/components/Link.hh"
#include "ignition/gazebo/components/Model.hh"
#include "ignition/gazebo/components/Name.hh"
#include "ignition/gazebo/components/ParentEntity.hh"
#include "ignition/gazebo/components/ParentLinkName.hh"
#include "ignition/gazebo/components/ExternalWorldWrenchCmd.hh"
#include "ignition/gazebo/components/JointForceCmd.hh"
#include "ignition/gazebo/components/Pose.hh"
#include "ignition/gazebo/components/Static.hh"
#include "ignition/gazebo/components/ThreadPitch.hh"
#include "ignition/gazebo/components/Visual.hh"
#include "ignition/gazebo/components/World.hh"

#include "Physics.hh"

using namespace ignition;
using namespace ignition::gazebo::systems;
namespace components = ignition::gazebo::components;


// Private data class.
class ignition::gazebo::systems::PhysicsPrivate
{
  public: using MinimumFeatureList = ignition::physics::FeatureList<
          ignition::physics::LinkFrameSemantics,
          ignition::physics::AddLinkExternalForceTorque,
          ignition::physics::ForwardStep,
          ignition::physics::GetEntities,
          ignition::physics::GetContactsFromLastStepFeature,
          ignition::physics::RemoveEntities,
          ignition::physics::mesh::AttachMeshShapeFeature,
          ignition::physics::GetBasicJointProperties,
          ignition::physics::GetBasicJointState,
          ignition::physics::SetBasicJointState,
          ignition::physics::sdf::ConstructSdfCollision,
          ignition::physics::sdf::ConstructSdfJoint,
          ignition::physics::sdf::ConstructSdfLink,
          ignition::physics::sdf::ConstructSdfModel,
          ignition::physics::sdf::ConstructSdfVisual,
          ignition::physics::sdf::ConstructSdfWorld
          >;


  public: using EnginePtrType = ignition::physics::EnginePtr<
            ignition::physics::FeaturePolicy3d, MinimumFeatureList>;

  public: using WorldType = ignition::physics::World<
            ignition::physics::FeaturePolicy3d, MinimumFeatureList>;

  public: using WorldPtrType = ignition::physics::WorldPtr<
            ignition::physics::FeaturePolicy3d, MinimumFeatureList>;

  public: using ModelPtrType = ignition::physics::ModelPtr<
            ignition::physics::FeaturePolicy3d, MinimumFeatureList>;

  public: using LinkPtrType = ignition::physics::LinkPtr<
            ignition::physics::FeaturePolicy3d, MinimumFeatureList>;

  public: using ShapePtrType = ignition::physics::ShapePtr<
            ignition::physics::FeaturePolicy3d, MinimumFeatureList>;

  public: using JointPtrType = ignition::physics::JointPtr<
            ignition::physics::FeaturePolicy3d, MinimumFeatureList>;

  /// \brief Create physics entities
  /// \param[in] _ecm Constant reference to ECM.
  public: void CreatePhysicsEntities(const EntityComponentManager &_ecm);

  /// \brief Remove physics entities if they are removed from the ECM
  /// \param[in] _ecm Constant reference to ECM.
  public: void RemovePhysicsEntities(const EntityComponentManager &_ecm);

  /// \brief Update physics from components
  /// \param[in] _ecm Constant reference to ECM.
  public: void UpdatePhysics(const EntityComponentManager &_ecm);

  /// \brief Step the simulationrfor each world
  /// \param[in] _dt Duration
  public: void Step(const std::chrono::steady_clock::duration &_dt);

  /// \brief Update components from physics simulation
  /// \param[in] _ecm Mutable reference to ECM.
  public: void UpdateSim(EntityComponentManager &_ecm) const;

  /// \brief Update collision components from physics simulation
  /// \param[in] _ecm Mutable reference to ECM.
  public: void UpdateCollisions(EntityComponentManager &_ecm) const;

  /// \brief FrameData relative to world at a given offset pose
  /// \param[in] _link ign-physics link
  /// \param[in] _pose Offset pose in which to compute the frame data
  /// \returns FrameData at the given offset pose
  public: physics::FrameData3d LinkFrameDataAtOffset(
      const LinkPtrType &_link, const math::Pose3d &_pose) const;

  /// \brief A map between world entity ids in the ECM to World Entities in
  /// ign-physics.
  public: std::unordered_map<Entity, WorldPtrType> entityWorldMap;

  /// \brief A map between model entity ids in the ECM to Model Entities in
  /// ign-physics.
  public: std::unordered_map<Entity, ModelPtrType> entityModelMap;

  /// \brief A map between link entity ids in the ECM to Link Entities in
  /// ign-physics.
  public: std::unordered_map<Entity, LinkPtrType> entityLinkMap;

  /// \brief A map between collision entity ids in the ECM to Shape Entities in
  /// ign-physics.
  public: std::unordered_map<Entity, ShapePtrType> entityCollisionMap;

  /// \brief A map between shape entities in ign-physics to collision entities
  /// in the ECM. This is the reverse map of entityCollisionMap.
  public: std::unordered_map<ShapePtrType, Entity> collisionEntityMap;

  /// \brief A map between joint entity ids in the ECM to Joint Entities in
  /// ign-physics
  public: std::unordered_map<Entity, JointPtrType> entityJointMap;

  /// \brief A map between model entity ids in the ECM to whether its battery
  /// has drained.
  public: std::unordered_map<Entity, bool> entityOffMap;

  /// \brief used to store whether physics objects have been created.
  public: bool initialized = false;

  /// \brief Pointer to the underlying ign-physics Engine entity.
  public: EnginePtrType engine = nullptr;
};

//////////////////////////////////////////////////
Physics::Physics() : System(), dataPtr(std::make_unique<PhysicsPrivate>())
{
  ignition::plugin::Loader pl;
  // dartsim_plugin_LIB is defined by cmake
  std::unordered_set<std::string> plugins = pl.LoadLib(dartsim_plugin_LIB);
  if (!plugins.empty())
  {
    const std::string className = "ignition::physics::dartsim::Plugin";
    ignition::plugin::PluginPtr plugin = pl.Instantiate(className);

    if (plugin)
    {
      this->dataPtr->engine = ignition::physics::RequestEngine<
        ignition::physics::FeaturePolicy3d,
        PhysicsPrivate::MinimumFeatureList>::From(plugin);
    }
    else
    {
      ignerr << "Unable to instantiate " << className << ".\n";
    }
  }
  else
  {
    ignerr << "Unable to load the " << dartsim_plugin_LIB << " library.\n";
    return;
  }
}

//////////////////////////////////////////////////
Physics::~Physics() = default;

//////////////////////////////////////////////////
void Physics::Update(const UpdateInfo &_info, EntityComponentManager &_ecm)
{
  IGN_PROFILE("Physics::Update");
  if (this->dataPtr->engine)
  {
    this->dataPtr->CreatePhysicsEntities(_ecm);
    // Only step if not paused.
    if (!_info.paused)
    {
      this->dataPtr->UpdatePhysics(_ecm);
      this->dataPtr->Step(_info.dt);
      this->dataPtr->UpdateSim(_ecm);
    }

    // Entities scheduled to be removed should be removed from physics after the
    // simulation step. Otherwise, since the to-be-removed entity still shows up
    // in the ECM::Each the UpdatePhysics and UpdateSim calls will have an error
    this->dataPtr->RemovePhysicsEntities(_ecm);
  }
}

//////////////////////////////////////////////////
void PhysicsPrivate::CreatePhysicsEntities(const EntityComponentManager &_ecm)
{
  // Get all the new worlds
  _ecm.EachNew<components::World, components::Name, components::Gravity>(
      [&](const Entity &_entity,
        const components::World * /* _world */,
        const components::Name *_name,
        const components::Gravity *_gravity)->bool
      {
        // Check if world already exists
        if (this->entityWorldMap.find(_entity) != this->entityWorldMap.end())
        {
          ignwarn << "World entity [" << _entity
                  << "] marked as new, but it's already on the map."
                  << std::endl;
          return true;
        }

        sdf::World world;
        world.SetName(_name->Data());
        world.SetGravity(_gravity->Data());
        auto worldPtrPhys = this->engine->ConstructWorld(world);
        this->entityWorldMap.insert(std::make_pair(_entity, worldPtrPhys));

        return true;
      });

  _ecm.EachNew<components::Model, components::Name, components::Pose,
            components::ParentEntity>(
      [&](const Entity &_entity,
          const components::Model * /* _model */,
          const components::Name *_name,
          const components::Pose *_pose,
          const components::ParentEntity *_parent)->bool
      {
        // Check if model already exists
        if (this->entityModelMap.find(_entity) != this->entityModelMap.end())
        {
          ignwarn << "Model entity [" << _entity
                  << "] marked as new, but it's already on the map."
                  << std::endl;
          return true;
        }

        // Check if parent world exists
        // TODO(louise): Support nested models, see
        // https://bitbucket.org/ignitionrobotics/ign-physics/issues/10
        if (this->entityWorldMap.find(_parent->Data())
            == this->entityWorldMap.end())
        {
          ignwarn << "Model's parent entity [" << _parent->Data()
                  << "] not found on world map." << std::endl;
          return true;
        }
        auto worldPtrPhys = this->entityWorldMap.at(_parent->Data());

        sdf::Model model;
        model.SetName(_name->Data());
        model.SetPose(_pose->Data());

        auto staticComp = _ecm.Component<components::Static>(_entity);
        if (staticComp && staticComp->Data())
        {
          model.SetStatic(staticComp->Data());
        }

        auto modelPtrPhys = worldPtrPhys->ConstructModel(model);
        this->entityModelMap.insert(std::make_pair(_entity, modelPtrPhys));

        return true;
      });

  _ecm.EachNew<components::Link, components::Name, components::Pose,
            components::ParentEntity>(
      [&](const Entity &_entity,
        const components::Link * /* _link */,
        const components::Name *_name,
        const components::Pose *_pose,
        const components::ParentEntity *_parent)->bool
      {
        // Check if link already exists
        if (this->entityLinkMap.find(_entity) != this->entityLinkMap.end())
        {
          ignwarn << "Link entity [" << _entity
                  << "] marked as new, but it's already on the map."
                  << std::endl;
          return true;
        }

        // Check if parent model exists
        if (this->entityModelMap.find(_parent->Data())
            == this->entityModelMap.end())
        {
          ignwarn << "Link's parent entity [" << _parent->Data()
                  << "] not found on model map." << std::endl;
          return true;
        }
        auto modelPtrPhys = this->entityModelMap.at(_parent->Data());

        sdf::Link link;
        link.SetName(_name->Data());
        link.SetPose(_pose->Data());

        // get link inertial
        auto inertial = _ecm.Component<components::Inertial>(_entity);
        if (inertial)
        {
          link.SetInertial(inertial->Data());
        }

        auto linkPtrPhys = modelPtrPhys->ConstructLink(link);
        this->entityLinkMap.insert(std::make_pair(_entity, linkPtrPhys));

        return true;
      });

  // We don't need to add visuals to the physics engine.

  // collisions
  _ecm.EachNew<components::Collision, components::Name, components::Pose,
            components::Geometry, components::CollisionElement,
            components::ParentEntity>(
      [&](const Entity &  _entity,
          const components::Collision * /* _collision */,
          const components::Name *_name,
          const components::Pose *_pose,
          const components::Geometry *_geom,
          const components::CollisionElement *_collElement,
          const components::ParentEntity *_parent) -> bool
      {
        if (this->entityCollisionMap.find(_entity) !=
            this->entityCollisionMap.end())
        {
           ignwarn << "Collision entity [" << _entity
                   << "] marked as new, but it's already on the map."
                   << std::endl;
          return true;
        }

        // Check if parent link exists
        if (this->entityLinkMap.find(_parent->Data())
            == this->entityLinkMap.end())
        {
          ignwarn << "Collision's parent entity [" << _parent->Data()
                  << "] not found on link map." << std::endl;
          return true;
        }
        auto linkPtrPhys = this->entityLinkMap.at(_parent->Data());

        sdf::Collision collision;
        collision.Load(_collElement->Data());

        ShapePtrType collisionPtrPhys;
        if (_geom->Data().Type() == sdf::GeometryType::MESH)
        {
          const sdf::Mesh *meshSdf = _geom->Data().MeshShape();
          if (nullptr == meshSdf)
          {
            ignwarn << "Mesh geometry for collision [" << _name->Data()
                    << "] missing mesh shape." << std::endl;
            return true;
          }

          auto &meshManager = *ignition::common::MeshManager::Instance();
          auto *mesh = meshManager.Load(meshSdf->Uri());
          if (nullptr == mesh)
          {
            ignwarn << "Failed to load mesh from [" << meshSdf->Uri()
                    << "]." << std::endl;
            return true;
          }

          collisionPtrPhys = linkPtrPhys->AttachMeshShape(_name->Data(), *mesh,
              ignition::math::eigen3::convert(_pose->Data()),
              ignition::math::eigen3::convert(meshSdf->Scale()));
        }
        else
        {
          collisionPtrPhys = linkPtrPhys->ConstructCollision(collision);
        }

        this->entityCollisionMap.insert(
            std::make_pair(_entity, collisionPtrPhys));
        this->collisionEntityMap.insert(
            std::make_pair(collisionPtrPhys, _entity));
        return true;
      });

  // joints
  _ecm.EachNew<components::Joint, components::Name, components::JointType,
               components::Pose, components::ThreadPitch,
               components::ParentEntity, components::ParentLinkName,
               components::ChildLinkName>(
      [&](const Entity &_entity,
          const components::Joint * /* _joint */,
          const components::Name *_name,
          const components::JointType *_jointType,
          const components::Pose *_pose,
          const components::ThreadPitch *_threadPitch,
          const components::ParentEntity *_parentModel,
          const components::ParentLinkName *_parentLinkName,
          const components::ChildLinkName *_childLinkName) -> bool
      {
        // Check if joint already exists
        if (this->entityJointMap.find(_entity) != this->entityJointMap.end())
        {
          ignwarn << "Joint entity [" << _entity
                  << "] marked as new, but it's already on the map."
                  << std::endl;
          return true;
        }

        // Check if parent model exists
        if (this->entityModelMap.find(_parentModel->Data())
            == this->entityModelMap.end())
        {
          ignwarn << "Joint's parent entity [" << _parentModel->Data()
                  << "] not found on model map." << std::endl;
          return true;
        }
        auto modelPtrPhys = this->entityModelMap.at(_parentModel->Data());

        sdf::Joint joint;
        joint.SetName(_name->Data());
        joint.SetType(_jointType->Data());
        joint.SetPose(_pose->Data());
        joint.SetThreadPitch(_threadPitch->Data());

        joint.SetParentLinkName(_parentLinkName->Data());
        joint.SetChildLinkName(_childLinkName->Data());

        auto jointAxis = _ecm.Component<components::JointAxis>(_entity);
        auto jointAxis2 = _ecm.Component<components::JointAxis2>(_entity);

        if (jointAxis)
          joint.SetAxis(0, jointAxis->Data());
        if (jointAxis2)
          joint.SetAxis(1, jointAxis2->Data());

        // Use the parent link's parent model as the model of this joint
        auto jointPtrPhys = modelPtrPhys->ConstructJoint(joint);

        this->entityJointMap.insert(std::make_pair(_entity, jointPtrPhys));
        return true;
      });

  _ecm.EachNew<components::BatterySoC>(
      [&](const Entity & _entity, const components::BatterySoC *)->bool
      {
        // Parent entity of battery is model entity
        this->entityOffMap.insert(std::make_pair(
          _ecm.ParentEntity(_entity), false));
        return true;
      });
}

//////////////////////////////////////////////////
void PhysicsPrivate::RemovePhysicsEntities(const EntityComponentManager &_ecm)
{
  // Assume the world will not be erased
  // Only removing models is supported by ign-physics right now so we only
  // remove links, joints and collisions if they are children of the removed
  // model.
  // We assume the links, joints and collisions will be removed from the
  // physics engine when the containing model gets removed so, here, we only
  // remove the entities from the gazebo entity->physics entity map.
  _ecm.EachRemoved<components::Model>(
      [&](const Entity &_entity, const components::Model *
          /* _model */) -> bool
      {
        // Remove model if found
        auto modelIt = this->entityModelMap.find(_entity);
        if (modelIt != this->entityModelMap.end())
        {
          // Remove child links, collisions and joints first
          for (const auto &childLink :
               _ecm.ChildrenByComponents(_entity, components::Link()))
          {
            for (const auto &childCollision :
                 _ecm.ChildrenByComponents(childLink, components::Collision()))
            {
              auto collIt = this->entityCollisionMap.find(childCollision);
              if (collIt != this->entityCollisionMap.end())
              {
                this->collisionEntityMap.erase(collIt->second);
                this->entityCollisionMap.erase(collIt);
              }
            }
            this->entityLinkMap.erase(childLink);
          }

          for (const auto &childJoint :
               _ecm.ChildrenByComponents(_entity, components::Joint()))
          {
            this->entityJointMap.erase(childJoint);
          }

          // Remove the model from the physics engine
          modelIt->second->Remove();
          this->entityModelMap.erase(_entity);
        }
        return true;
      });
}

//////////////////////////////////////////////////
void PhysicsPrivate::UpdatePhysics(const EntityComponentManager &_ecm)
{
  IGN_PROFILE("PhysicsPrivate::UpdatePhysics");
  // Battery state
  _ecm.Each<components::BatterySoC>(
      [&](const Entity & _entity, const components::BatterySoC *_bat)
      {
        if (_bat->Data() <= 0)
          entityOffMap[_ecm.ParentEntity(_entity)] = true;
        else
          entityOffMap[_ecm.ParentEntity(_entity)] = false;
        return true;
      });

  // Handle joint state
  _ecm.Each<components::Joint, components::Name>(
      [&](const Entity &_entity, const components::Joint *,
          const components::Name *_name)
      {
        auto jointIt = this->entityJointMap.find(_entity);
        if (jointIt == this->entityJointMap.end())
          return true;

        // Model is out of battery
        if (this->entityOffMap[_ecm.ParentEntity(_entity)])
        {
          std::size_t nDofs = jointIt->second->GetDegreesOfFreedom();
          for (std::size_t i = 0; i < nDofs; ++i)
          {
            jointIt->second->SetForce(i, 0);
            // TODO(anyone): Only for diff drive, which does not use
            //   JointForceCmd. Remove when it does.
            jointIt->second->SetVelocity(i, 0);
          }
          return true;
        }

        auto force = _ecm.Component<components::JointForceCmd>(_entity);
        if (force)
        {
          if (force->Data().size() != jointIt->second->GetDegreesOfFreedom())
          {
            ignwarn << "There is a mismatch in the degrees of freedom between "
                    << "Joint [" << _name->Data() << "(Entity=" << _entity
                    << ")] and its JointForceCmd component. The joint has "
                    << force->Data().size() << " while the component has "
                    << jointIt->second->GetDegreesOfFreedom() << ".\n";
          }
          std::size_t nDofs = std::min(force->Data().size(),
                                       jointIt->second->GetDegreesOfFreedom());
          for (std::size_t i = 0; i < nDofs; ++i)
          {
            jointIt->second->SetForce(i, force->Data()[i]);
          }
        }
        else
        {
          // Only set joint velocity if joint force is not set.
          auto velCmd = _ecm.Component<components::JointVelocityCmd>(_entity);
          if (velCmd)
          {
            if (velCmd->Data().size() != jointIt->second->GetDegreesOfFreedom())
            {
              ignwarn << "There is a mismatch in the degrees of freedom between"
                      << " Joint [" << _name->Data() << "(Entity=" << _entity
                      << ")] and its JointVelocityCmd component. The joint has "
                      << velCmd->Data().size() << " while the component has "
                      << jointIt->second->GetDegreesOfFreedom() << ".\n";
            }
            std::size_t nDofs = std::min(velCmd->Data().size(),
                jointIt->second->GetDegreesOfFreedom());
            for (std::size_t i = 0; i < nDofs; ++i)
            {
              jointIt->second->SetVelocity(i, velCmd->Data()[i]);
            }
          }
        }

        return true;
      });

  // Link wrenches
  _ecm.Each<components::ExternalWorldWrenchCmd>(
      [&](const Entity &_entity,
          const components::ExternalWorldWrenchCmd *_wrenchComp)
      {
        auto linkIt = this->entityLinkMap.find(_entity);
        if (linkIt == this->entityLinkMap.end())
          return true;

        math::Vector3 force = msgs::Convert(_wrenchComp->Data().force());
        math::Vector3 torque = msgs::Convert(_wrenchComp->Data().torque());
        linkIt->second->AddExternalForce(math::eigen3::convert(force));
        linkIt->second->AddExternalTorque(math::eigen3::convert(torque));

        return true;
      });
}

//////////////////////////////////////////////////
void PhysicsPrivate::Step(const std::chrono::steady_clock::duration &_dt)
{
  IGN_PROFILE("PhysicsPrivate::Step");
  ignition::physics::ForwardStep::Input input;
  ignition::physics::ForwardStep::State state;
  ignition::physics::ForwardStep::Output output;

  input.Get<std::chrono::steady_clock::duration>() = _dt;

  for (auto &world : this->entityWorldMap)
  {
    world.second->Step(output, state, input);
  }
}

//////////////////////////////////////////////////
void PhysicsPrivate::UpdateSim(EntityComponentManager &_ecm) const
{
  IGN_PROFILE("PhysicsPrivate::UpdateSim");
  _ecm.Each<components::Link, components::Pose, components::ParentEntity>(
      [&](const Entity &_entity, components::Link * /*_link*/,
          components::Pose *_pose, components::ParentEntity *_parent)->bool
      {
        auto linkIt = this->entityLinkMap.find(_entity);
        if (linkIt != this->entityLinkMap.end())
        {
          auto canonicalLink =
              _ecm.Component<components::CanonicalLink>(_entity);

          // get the pose component of the parent model
          auto parentPose =
              _ecm.Component<components::Pose>(_parent->Data());

          auto frameData = linkIt->second->FrameDataRelativeToWorld();
          const auto &worldPose = frameData.pose;

          // if the parentPose is a nullptr, something is wrong with ECS
          // creation
          if (!parentPose)
          {
            ignerr << "The pose component of " << _parent->Data()
                   << " could not be found. This should never happen!\n";
            return true;
          }
          if (canonicalLink)
          {
            // This is the canonical link, update the model
            // The Pose component, _pose, of this link is the initial
            // transform of the link w.r.t its model. This component never
            // changes because it's "fixed" to the model. Instead, we change
            // the model's pose here. The physics engine gives us the pose of
            // this link relative to world so to set the model's pose, we have
            // to premultiply it by the inverse of the initial transform of
            // the link w.r.t to its model.
            *parentPose = components::Pose(_pose->Data().Inverse() +
                                           math::eigen3::convert(worldPose));
          }
          else
          {
            // Compute the relative pose of this link from the model
            *_pose = components::Pose(math::eigen3::convert(worldPose) +
                                      parentPose->Data().Inverse());
          }

          // Populate world poses, velocities and accelerations of the link. For
          // now these components are updated only if another system has created
          // the corresponding component on the entity.
          auto worldPoseComp = _ecm.Component<components::WorldPose>(_entity);
          if (worldPoseComp)
          {
              worldPoseComp->Data() = math::eigen3::convert(frameData.pose);
          }

          // Velocity in world coordinates
          auto worldLinVelComp =
              _ecm.Component<components::WorldLinearVelocity>(_entity);
          if (worldLinVelComp)
          {
            worldLinVelComp->Data() =
                math::eigen3::convert(frameData.linearVelocity);
          }

          // Angular velocity in world frame coordinates
          auto worldAngVelComp =
              _ecm.Component<components::WorldAngularVelocity>(_entity);
          if (worldAngVelComp)
          {
            worldAngVelComp->Data() =
                math::eigen3::convert(frameData.angularVelocity);
          }

          // Acceleration in world frame coordinates
          auto worldLinAccelComp =
              _ecm.Component<components::WorldLinearAcceleration>(_entity);
          if (worldLinAccelComp)
          {
            worldLinAccelComp->Data() =
                math::eigen3::convert(frameData.linearAcceleration);
          }

          // Angular acceleration in world frame coordinates
          auto worldAngAccelComp =
              _ecm.Component<components::WorldAngularAcceleration>(_entity);
          if (worldAngAccelComp)
          {
            worldAngAccelComp->Data() =
                math::eigen3::convert(frameData.angularAcceleration);
          }

          const Eigen::Matrix3d R_bs = worldPose.linear().transpose(); // NOLINT

          // Velocity in body-fixed frame coordinates
          auto bodyLinVelComp =
              _ecm.Component<components::LinearVelocity>(_entity);
          if (bodyLinVelComp)
          {
            Eigen::Vector3d bodyLinVel = R_bs * frameData.linearVelocity;
            bodyLinVelComp->Data() = math::eigen3::convert(bodyLinVel);
          }

          // Angular velocity in body-fixed frame coordinates
          auto bodyAngVelComp =
              _ecm.Component<components::AngularVelocity>(_entity);
          if (bodyAngVelComp)
          {
            Eigen::Vector3d bodyAngVel = R_bs * frameData.angularVelocity;
            bodyAngVelComp->Data() = math::eigen3::convert(bodyAngVel);
          }

          // Acceleration in body-fixed frame coordinates
          auto bodyLinAccelComp =
              _ecm.Component<components::LinearAcceleration>(_entity);
          if (bodyLinAccelComp)
          {
            Eigen::Vector3d bodyLinAccel = R_bs * frameData.linearAcceleration;
            bodyLinAccelComp->Data() = math::eigen3::convert(bodyLinAccel);
          }

          // Angular acceleration in world frame coordinates
          auto bodyAngAccelComp =
              _ecm.Component<components::AngularAcceleration>(_entity);
          if (bodyAngAccelComp)
          {
            Eigen::Vector3d bodyAngAccel =
                R_bs * frameData.angularAcceleration;
            bodyAngAccelComp->Data() = math::eigen3::convert(bodyAngAccel);
          }
        }
        else
        {
          ignwarn << "Unknown link with id " << _entity << " found\n";
        }
        return true;
      });

  // pose/velocity/acceleration of non-link entities such as sensors /
  // collisions. These get updated only if another system has created a
  // components::WorldPose component for the entity.
  // Populated components:
  // * WorldPose
  // * WorldLinearVelocity
  // * AngularVelocity
  // * LinearAcceleration

  // world pose
  _ecm.Each<components::Pose, components::WorldPose,
            components::ParentEntity>(
      [&](const Entity &,
          components::Pose *_pose, components::WorldPose *_worldPose,
          components::ParentEntity *_parent)->bool
      {
        // check if parent entity is a link, e.g. entity is sensor / collision
        auto linkIt = this->entityLinkMap.find(_parent->Data());
        if (linkIt != this->entityLinkMap.end())
        {
          const auto entityFrameData =
              this->LinkFrameDataAtOffset(linkIt->second, _pose->Data());

          *_worldPose = components::WorldPose(
              math::eigen3::convert(entityFrameData.pose));
        }

        return true;
      });

  // world linear velocity
  _ecm.Each<components::Pose, components::WorldLinearVelocity,
            components::ParentEntity>(
      [&](const Entity &,
          components::Pose *_pose,
          components::WorldLinearVelocity *_worldLinearVel,
          components::ParentEntity *_parent)->bool
      {
        // check if parent entity is a link, e.g. entity is sensor / collision
        auto linkIt = this->entityLinkMap.find(_parent->Data());
        if (linkIt != this->entityLinkMap.end())
        {
          const auto entityFrameData =
              this->LinkFrameDataAtOffset(linkIt->second, _pose->Data());

          // set entity world linear velocity
          *_worldLinearVel = components::WorldLinearVelocity(
              math::eigen3::convert(entityFrameData.linearVelocity));
        }

        return true;
      });

  // body angular velocity
  _ecm.Each<components::Pose, components::AngularVelocity,
            components::ParentEntity>(
      [&](const Entity &,
          components::Pose *_pose,
          components::AngularVelocity *_angularVel,
          components::ParentEntity *_parent)->bool
      {
        // check if parent entity is a link, e.g. entity is sensor / collision
        auto linkIt = this->entityLinkMap.find(_parent->Data());
        if (linkIt != this->entityLinkMap.end())
        {
          const auto entityFrameData =
              this->LinkFrameDataAtOffset(linkIt->second, _pose->Data());

          auto entityWorldPose = math::eigen3::convert(entityFrameData.pose);
          ignition::math::Vector3d entityWorldAngularVel =
              math::eigen3::convert(entityFrameData.angularVelocity);

          auto entityBodyAngularVel =
              entityWorldPose.Rot().RotateVectorReverse(entityWorldAngularVel);
          *_angularVel = components::AngularVelocity(entityBodyAngularVel);
        }

        return true;
      });

  // body linear acceleration
  _ecm.Each<components::Pose, components::LinearAcceleration,
            components::ParentEntity>(
      [&](const Entity &,
          components::Pose *_pose,
          components::LinearAcceleration *_linearAcc,
          components::ParentEntity *_parent)->bool
      {
        auto linkIt = this->entityLinkMap.find(_parent->Data());
        if (linkIt != this->entityLinkMap.end())
        {
          const auto entityFrameData =
              this->LinkFrameDataAtOffset(linkIt->second, _pose->Data());

          auto entityWorldPose = math::eigen3::convert(entityFrameData.pose);
          ignition::math::Vector3d entityWorldLinearAcc =
              math::eigen3::convert(entityFrameData.linearAcceleration);

          auto entityBodyLinearAcc =
              entityWorldPose.Rot().RotateVectorReverse(entityWorldLinearAcc);
          *_linearAcc = components::LinearAcceleration(entityBodyLinearAcc);
        }

        return true;
      });

  // Clear pending commands
  _ecm.Each<components::JointForceCmd>(
      [&](const Entity &, components::JointForceCmd *_force) -> bool
      {
        std::fill(_force->Data().begin(), _force->Data().end(), 0.0);
        return true;
      });

<<<<<<< HEAD
  _ecm.Each<components::JointVelocityCmd>(
      [&](const Entity &, components::JointVelocityCmd *_vel) -> bool
      {
        std::fill(_vel->Data().begin(), _vel->Data().end(), 0.0);
=======
  _ecm.Each<components::ExternalWorldWrenchCmd >(
      [&](const Entity &, components::ExternalWorldWrenchCmd *_wrench) -> bool
      {
        _wrench->Data().Clear();
>>>>>>> 4202f6df
        return true;
      });

  // Update joint positions
  _ecm.Each<components::Joint, components::JointPosition>(
      [&](const Entity &_entity, components::Joint *,
          components::JointPosition *_jointPos) -> bool
      {
        auto jointIt = this->entityJointMap.find(_entity);
        if (jointIt != this->entityJointMap.end())
        {
          _jointPos->Data().resize(jointIt->second->GetDegreesOfFreedom());
          for (std::size_t i = 0; i < jointIt->second->GetDegreesOfFreedom();
               ++i)
          {
            _jointPos->Data()[i] = jointIt->second->GetPosition(i);
          }
        }
        return true;
      });

  // Update joint Velocities
  _ecm.Each<components::Joint, components::JointVelocity>(
      [&](const Entity &_entity, components::Joint *,
          components::JointVelocity *_jointVel) -> bool
      {
        auto jointIt = this->entityJointMap.find(_entity);
        if (jointIt != this->entityJointMap.end())
        {
          _jointVel->Data().resize(jointIt->second->GetDegreesOfFreedom());
          for (std::size_t i = 0; i < jointIt->second->GetDegreesOfFreedom();
               ++i)
          {
            _jointVel->Data()[i] = jointIt->second->GetVelocity(i);
          }
        }
        return true;
      });
  this->UpdateCollisions(_ecm);
}

//////////////////////////////////////////////////
void PhysicsPrivate::UpdateCollisions(EntityComponentManager &_ecm) const
{
  IGN_PROFILE("PhysicsPrivate::UpdateCollisions");
  // Quit early if the ContactData component hasn't been created. This means
  // there are no systems that need contact information
  if (!_ecm.HasComponentType(components::ContactSensorData::typeId))
    return;

  // TODO(addisu) If systems are assumed to only have one world, we should
  // capture the world Entity in a Configure call
  Entity worldEntity = _ecm.EntityByComponents(components::World());

  if (worldEntity == kNullEntity)
  {
    ignerr << "Missing world entity.\n";
    return;
  }

  // Safe to assume this won't throw because the world entity should always be
  // available
  auto worldPhys = this->entityWorldMap.at(worldEntity);

  // Each contact object we get from ign-physics contains the EntityPtrs of the
  // two colliding entities and other data about the contact such as the
  // position. This map groups contacts so that it is easy to query all the
  // contacts of one entity.
  using EntityContactMap =
      std::unordered_map<Entity, std::deque<const WorldType::ContactPoint *>>;

  // This data structure is essentially a mapping between a pair of entities and
  // a list of pointers to their contact object. We use a map inside a map to
  // create msgs::Contact objects conveniently later on.
  std::unordered_map<Entity, EntityContactMap> entityContactMap;

  // Note that we are temporarily storing pointers to elements in this
  // ("allContacts") container. Thus, we must make sure it doesn't get destroyed
  // until the end of this function.
  auto allContacts = worldPhys->GetContactsFromLastStep();
  for (const auto &contactComposite : allContacts)
  {
    const auto &contact = contactComposite.Get<WorldType::ContactPoint>();
    auto coll1It = this->collisionEntityMap.find(contact.collision1);
    auto coll2It = this->collisionEntityMap.find(contact.collision2);

    if ((coll1It != this->collisionEntityMap.end()) &&
        (coll2It != this->collisionEntityMap.end()))
    {
      entityContactMap[coll1It->second][coll2It->second].push_back(&contact);
      entityContactMap[coll2It->second][coll1It->second].push_back(&contact);
    }
  }

  // Go through each collision entity that has a ContactData component and
  // set the component value to the list of contacts that correspond to
  // the collision entity
  _ecm.Each<components::Collision, components::ContactSensorData>(
      [&](const Entity &_collEntity1, components::Collision *,
          components::ContactSensorData *_contacts) -> bool
      {
        if (entityContactMap.find(_collEntity1) == entityContactMap.end())
        {
          // Clear the last contact data
          *_contacts = components::ContactSensorData();
          return true;
        }

        const auto &contactMap = entityContactMap[_collEntity1];

        msgs::Contacts contactsComp;

        for (const auto &[collEntity2, contactData] : contactMap)
        {
          msgs::Contact *contactMsg = contactsComp.add_contact();
          contactMsg->mutable_collision1()->set_id(_collEntity1);
          contactMsg->mutable_collision2()->set_id(collEntity2);
          for (const auto &contact : contactData)
          {
            auto *position = contactMsg->add_position();
            position->set_x(contact->point.x());
            position->set_y(contact->point.y());
            position->set_z(contact->point.z());
          }
        }
        *_contacts = components::ContactSensorData(std::move(contactsComp));

        return true;
      });
}

physics::FrameData3d PhysicsPrivate::LinkFrameDataAtOffset(
      const LinkPtrType &_link, const math::Pose3d &_pose) const
{
  physics::FrameData3d parent;
  parent.pose = math::eigen3::convert(_pose);
  physics::RelativeFrameData3d relFrameData(_link->GetFrameID(), parent);
  return this->engine->Resolve(relFrameData, physics::FrameID::World());
}

IGNITION_ADD_PLUGIN(Physics,
                    ignition::gazebo::System,
                    Physics::ISystemUpdate)

IGNITION_ADD_PLUGIN_ALIAS(Physics, "ignition::gazebo::systems::Physics")<|MERGE_RESOLUTION|>--- conflicted
+++ resolved
@@ -944,17 +944,17 @@
         return true;
       });
 
-<<<<<<< HEAD
+  _ecm.Each<components::ExternalWorldWrenchCmd >(
+      [&](const Entity &, components::ExternalWorldWrenchCmd *_wrench) -> bool
+      {
+        _wrench->Data().Clear();
+        return true;
+      });
+
   _ecm.Each<components::JointVelocityCmd>(
       [&](const Entity &, components::JointVelocityCmd *_vel) -> bool
       {
         std::fill(_vel->Data().begin(), _vel->Data().end(), 0.0);
-=======
-  _ecm.Each<components::ExternalWorldWrenchCmd >(
-      [&](const Entity &, components::ExternalWorldWrenchCmd *_wrench) -> bool
-      {
-        _wrench->Data().Clear();
->>>>>>> 4202f6df
         return true;
       });
 
