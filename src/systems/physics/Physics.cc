--- conflicted
+++ resolved
@@ -193,10 +193,6 @@
   /// \param[in] _ecm Constant reference to ECM.
   public: void CreatePhysicsEntities(const EntityComponentManager &_ecm);
 
-<<<<<<< HEAD
-=======
-
->>>>>>> 738579df
   /// \brief Create world entities
   /// \param[in] _ecm Constant reference to ECM.
   public: void CreateWorldEntities(const EntityComponentManager &_ecm);
@@ -873,13 +869,10 @@
 //////////////////////////////////////////////////
 void PhysicsPrivate::CreatePhysicsEntities(const EntityComponentManager &_ecm)
 {
-<<<<<<< HEAD
   // Clear the set of links that were added to a model.
   this->linkAddedToModel.clear();
   this->jointAddedToModel.clear();
 
-=======
->>>>>>> 738579df
   this->CreateWorldEntities(_ecm);
   this->CreateModelEntities(_ecm);
   this->CreateLinkEntities(_ecm);
@@ -1264,7 +1257,6 @@
               math::eigen3::convert(_pose->Data()),
               math::eigen3::convert(meshSdf->Scale()));
         }
-<<<<<<< HEAD
         else if (_geom->Data().Type() == sdf::GeometryType::HEIGHTMAP)
         {
           auto linkHeightmapFeature =
@@ -1314,7 +1306,7 @@
               math::eigen3::convert(_pose->Data()),
               math::eigen3::convert(heightmapSdf->Size()),
               heightmapSdf->Sampling());
-=======
+        }
         else if (_geom->Data().Type() == sdf::GeometryType::POLYLINE)
         {
           auto polylineSdf = _geom->Data().PolylineShape();
@@ -1363,7 +1355,6 @@
           collisionPtrPhys = linkMeshFeature->AttachMeshShape(_name->Data(),
               *polyline,
               math::eigen3::convert(_pose->Data()));
->>>>>>> 738579df
         }
         else
         {
