/*
 * Copyright (C) 2018 Open Source Robotics Foundation
 *
 * Licensed under the Apache License, Version 2.0 (the "License");
 * you may not use this file except in compliance with the License.
 * You may obtain a copy of the License at
 *
 *     http://www.apache.org/licenses/LICENSE-2.0
 *
 * Unless required by applicable law or agreed to in writing, software
 * distributed under the License is distributed on an "AS IS" BASIS,
 * WITHOUT WARRANTIES OR CONDITIONS OF ANY KIND, either express or implied.
 * See the License for the specific language governing permissions and
 * limitations under the License.
 *
*/
#ifndef IGNITION_GAZEBO_PHYSICS_SYSTEM_HH_
#define IGNITION_GAZEBO_PHYSICS_SYSTEM_HH_

#include <memory>
#include <ignition/gazebo/config.hh>
#include <ignition/gazebo/EntityQueryRegistrar.hh>
#include <ignition/gazebo/Export.hh>
#include <ignition/gazebo/System.hh>

namespace ignition
{
  namespace gazebo
  {
    // Inline bracket to help doxygen filtering.
    inline namespace IGNITION_GAZEBO_VERSION_NAMESPACE {
    // Forward declarations.
    class PhysicsSystemPrivate;
    class EntityComponentManager;

    /// \class PhysicsSystem PhysicsSystem.hh ignition/gazebo/PhysicsSystem.hh
    /// \brief Base class for a System.
    class IGNITION_GAZEBO_VISIBLE PhysicsSystem : public System
    {
      /// \brief Constructor
      public: explicit PhysicsSystem();

      /// \brief Destructor
      public: virtual ~PhysicsSystem();

      // Documentation inherited
      public: void Init(EntityQueryRegistrar &_registrar) override final;

<<<<<<< HEAD
      /// \brief Callback when the result of an entity query is received.
      /// \param[in] _result Query result
      /// \param[in] _ecMgr Manager
      private: void OnUpdate(const EntityQuery &_result,
                   EntityComponentManager &_ecMgr);

=======
>>>>>>> d147c80f
      /// \brief Private data pointer.
      private: std::unique_ptr<PhysicsSystemPrivate> dataPtr;
    };
    }
  }
}
#endif<|MERGE_RESOLUTION|>--- conflicted
+++ resolved
@@ -46,15 +46,6 @@
       // Documentation inherited
       public: void Init(EntityQueryRegistrar &_registrar) override final;
 
-<<<<<<< HEAD
-      /// \brief Callback when the result of an entity query is received.
-      /// \param[in] _result Query result
-      /// \param[in] _ecMgr Manager
-      private: void OnUpdate(const EntityQuery &_result,
-                   EntityComponentManager &_ecMgr);
-
-=======
->>>>>>> d147c80f
       /// \brief Private data pointer.
       private: std::unique_ptr<PhysicsSystemPrivate> dataPtr;
     };
