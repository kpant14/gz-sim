/*
 * Copyright (C) 2018 Open Source Robotics Foundation
 *
 * Licensed under the Apache License, Version 2.0 (the "License");
 * you may not use this file except in compliance with the License.
 * You may obtain a copy of the License at
 *
 *     http://www.apache.org/licenses/LICENSE-2.0
 *
 * Unless required by applicable law or agreed to in writing, software
 * distributed under the License is distributed on an "AS IS" BASIS,
 * WITHOUT WARRANTIES OR CONDITIONS OF ANY KIND, either express or implied.
 * See the License for the specific language governing permissions and
 * limitations under the License.
 *
*/
#ifndef IGNITION_GAZEBO_DETAIL_ENTITYCOMPONENTMANAGER_HH_
#define IGNITION_GAZEBO_DETAIL_ENTITYCOMPONENTMANAGER_HH_

#include <cstring>
#include <map>
#include <set>
#include <utility>
#include <vector>

#include "ignition/gazebo/EntityComponentManager.hh"

namespace ignition
{
namespace gazebo
{
//////////////////////////////////////////////////
template<typename ComponentTypeT>
ComponentKey EntityComponentManager::CreateComponent(const Entity _entity,
            const ComponentTypeT &_data)
{
  // Get a unique identifier to the component type
  const ComponentTypeId typeId = ComponentTypeT::typeId;

  // TODO(louise) This also needs to be done for components created by
  // CreateComponentImplementation directly. We need a way to create that
  // storage when we do have the type (such as in the component factory)
  // or we need to de-templatize the storage.
  // Create the component storage if one does not exist for
  // the component type.
  if (!this->HasComponentType(typeId))
  {
    this->RegisterComponentType(typeId,
          new ComponentStorage<ComponentTypeT>());
  }

  return this->CreateComponentImplementation(_entity, typeId, &_data);
}

//////////////////////////////////////////////////
template<typename ComponentTypeT>
const ComponentTypeT *EntityComponentManager::Component(
    const Entity _entity) const
{
  // Get a unique identifier to the component type
  const ComponentTypeId typeId = ComponentTypeT::typeId;

  return static_cast<const ComponentTypeT *>(
      this->ComponentImplementation(_entity, typeId));
}

//////////////////////////////////////////////////
template<typename ComponentTypeT>
ComponentTypeT *EntityComponentManager::Component(const Entity _entity)
{
  // Get a unique identifier to the component type
  const ComponentTypeId typeId = ComponentTypeT::typeId;

  return static_cast<ComponentTypeT *>(
      this->ComponentImplementation(_entity, typeId));
}

//////////////////////////////////////////////////
template<typename ComponentTypeT>
const ComponentTypeT *EntityComponentManager::Component(
    const ComponentKey &_key) const
{
  return static_cast<const ComponentTypeT *>(
      this->ComponentImplementation(_key));
}

//////////////////////////////////////////////////
template<typename ComponentTypeT>
ComponentTypeT *EntityComponentManager::Component(const ComponentKey &_key)
{
  return static_cast<ComponentTypeT *>(
      this->ComponentImplementation(_key));
}

//////////////////////////////////////////////////
template<typename ComponentTypeT>
const ComponentTypeT *EntityComponentManager::First() const
{
  return static_cast<const ComponentTypeT *>(
<<<<<<< HEAD
      this->First(this->ComponentTypeT::typeId));
=======
      this->First(ComponentTypeT::typeId));
>>>>>>> 42f25232
}

//////////////////////////////////////////////////
template<typename ComponentTypeT>
ComponentTypeT *EntityComponentManager::First()
{
  return static_cast<ComponentTypeT *>(
<<<<<<< HEAD
      this->First(this->ComponentTypeT::typeId));
=======
      this->First(ComponentTypeT::typeId));
>>>>>>> 42f25232
}

//////////////////////////////////////////////////
template<typename ...ComponentTypeTs>
Entity EntityComponentManager::EntityByComponents(
    const ComponentTypeTs &..._desiredComponents) const
{
  // Get all entities which have components of the desired types
  const auto &view = this->FindView<ComponentTypeTs...>();

  // Iterate over entities
  Entity result{kNullEntity};
  for (const Entity entity : view.entities)
  {
    bool different{false};

    // Iterate over desired components, comparing each of them to the
    // equivalent component in the entity.
    ForEach([&](const auto &_desiredComponent)
    {
      auto entityComponent = this->Component<
          std::remove_cv_t<std::remove_reference_t<
              decltype(_desiredComponent)>>>(entity);

      if (*entityComponent != _desiredComponent)
      {
        different = true;
      }
    }, _desiredComponents...);

    if (!different)
    {
      result = entity;
      break;
    }
  }

  return result;
}

//////////////////////////////////////////////////
template<typename ...ComponentTypeTs>
std::vector<Entity> EntityComponentManager::ChildrenByComponents(Entity _parent,
     const ComponentTypeTs &..._desiredComponents) const
{
  // Get all entities which have components of the desired types
  const auto &view = this->FindView<ComponentTypeTs...>();

  // Get all entities which are immediate children of the given parent
  auto children = this->Entities().AdjacentsFrom(_parent);

  // Iterate over entities
  std::vector<Entity> result;
  for (const Entity entity : view.entities)
  {
    if (children.find(entity) == children.end())
    {
      continue;
    }

    // Iterate over desired components, comparing each of them to the
    // equivalent component in the entity.
    bool different{false};
    ForEach([&](const auto &_desiredComponent)
    {
      auto entityComponent = this->Component<
          std::remove_cv_t<std::remove_reference_t<
              decltype(_desiredComponent)>>>(entity);

      if (*entityComponent != _desiredComponent)
      {
        different = true;
      }
    }, _desiredComponents...);

    if (!different)
    {
      result.push_back(entity);
    }
  }

  return result;
}

//////////////////////////////////////////////////
template <typename T>
struct EntityComponentManager::identity  // NOLINT
{
  using type = T;
};

//////////////////////////////////////////////////
template<typename ...ComponentTypeTs>
void EntityComponentManager::EachNoCache(typename identity<std::function<
    bool(const Entity &_entity, const ComponentTypeTs *...)>>::type _f) const
{
  for (const auto &vertex : this->Entities().Vertices())
  {
    Entity entity = vertex.first;
    auto types = std::set<ComponentTypeId>{ComponentTypeTs::typeId...};

    if (this->EntityMatches(entity, types))
    {
      if (!_f(entity,
              this->Component<ComponentTypeTs>(entity)...))
      {
        break;
      }
    }
  }
}

//////////////////////////////////////////////////
template<typename ...ComponentTypeTs>
void EntityComponentManager::EachNoCache(typename identity<std::function<
    bool(const Entity &_entity, ComponentTypeTs *...)>>::type _f)
{
  for (const auto &vertex : this->Entities().Vertices())
  {
    Entity entity = vertex.first;
    auto types = std::set<ComponentTypeId>{ComponentTypeTs::typeId...};

    if (this->EntityMatches(entity, types))
    {
      if (!_f(entity,
              this->Component<ComponentTypeTs>(entity)...))
      {
        break;
      }
    }
  }
}

//////////////////////////////////////////////////
template<typename ...ComponentTypeTs>
void EntityComponentManager::Each(typename identity<std::function<
    bool(const Entity &_entity, const ComponentTypeTs *...)>>::type _f) const
{
  // Get the view. This will create a new view if one does not already
  // exist.
  detail::View &view = this->FindView<ComponentTypeTs...>();

  // Iterate over the entities in the view, and invoke the callback
  // function.
  for (const Entity entity : view.entities)
  {
    if (!_f(entity, view.Component<ComponentTypeTs>(entity, this)...))
    {
      break;
    }
  }
}

//////////////////////////////////////////////////
template<typename ...ComponentTypeTs>
void EntityComponentManager::Each(typename identity<std::function<
    bool(const Entity &_entity, ComponentTypeTs *...)>>::type _f)
{
  // Get the view. This will create a new view if one does not already
  // exist.
  detail::View &view = this->FindView<ComponentTypeTs...>();

  // Iterate over the entities in the view, and invoke the callback
  // function.
  for (const Entity entity : view.entities)
  {
    if (!_f(entity, view.Component<ComponentTypeTs>(entity, this)...))
    {
      break;
    }
  }
}

//////////////////////////////////////////////////
template <class Function, class... ComponentTypeTs>
void EntityComponentManager::ForEach(Function _f,
    const ComponentTypeTs &... _components)
{
  (_f(_components), ...);
}

//////////////////////////////////////////////////
template <typename... ComponentTypeTs>
void EntityComponentManager::EachNew(typename identity<std::function<
    bool(const Entity &_entity, ComponentTypeTs *...)>>::type _f)
{
  // Get the view. This will create a new view if one does not already
  // exist.
  detail::View &view = this->FindView<ComponentTypeTs...>();

  // Iterate over the entities in the view and in the newly created
  // entities list, and invoke the callback
  // function.
  for (const Entity entity : view.newEntities)
  {
    if (!_f(entity, view.Component<ComponentTypeTs>(entity, this)...))
    {
      break;
    }
  }
}

//////////////////////////////////////////////////
template <typename... ComponentTypeTs>
void EntityComponentManager::EachNew(typename identity<std::function<
    bool(const Entity &_entity, const ComponentTypeTs *...)>>::type _f) const
{
  // Get the view. This will create a new view if one does not already
  // exist.
  detail::View &view = this->FindView<ComponentTypeTs...>();

  // Iterate over the entities in the view and in the newly created
  // entities list, and invoke the callback
  // function.
  for (const Entity entity : view.newEntities)
  {
    if (!_f(entity, view.Component<ComponentTypeTs>(entity, this)...))
    {
      break;
    }
  }
}

//////////////////////////////////////////////////
template<typename ...ComponentTypeTs>
void EntityComponentManager::EachRemoved(typename identity<std::function<
    bool(const Entity &_entity, const ComponentTypeTs *...)>>::type _f) const
{
  // Get the view. This will create a new view if one does not already
  // exist.
  detail::View &view = this->FindView<ComponentTypeTs...>();

  // Iterate over the entities in the view and in the newly created
  // entities list, and invoke the callback
  // function.
  for (const Entity entity : view.toRemoveEntities)
  {
    if (!_f(entity, view.Component<ComponentTypeTs>(entity, this)...))
    {
      break;
    }
  }
}

//////////////////////////////////////////////////
template<typename FirstComponent,
         typename ...RemainingComponents,
         typename std::enable_if<
           sizeof...(RemainingComponents) == 0, int>::type>
void EntityComponentManager::AddComponentsToView(detail::View &_view,
    const Entity _entity) const
{
  const ComponentTypeId typeId = FirstComponent::typeId;
<<<<<<< HEAD
=======

>>>>>>> 42f25232
  const ComponentId compId =
      this->EntityComponentIdFromType(_entity, typeId);
  if (compId >= 0)
  {
    // Add the component to the view.
    _view.AddComponent(_entity, typeId, compId);
  }
  else
  {
    ignerr << "Entity[" << _entity << "] has no component of type["
      << typeId << "]. This should never happen.\n";
  }
}

//////////////////////////////////////////////////
template<typename FirstComponent,
         typename ...RemainingComponents,
         typename std::enable_if<
           sizeof...(RemainingComponents) != 0, int>::type>
void EntityComponentManager::AddComponentsToView(detail::View &_view,
    const Entity _entity) const
{
  const ComponentTypeId typeId = FirstComponent::typeId;
  const ComponentId compId =
      this->EntityComponentIdFromType(_entity, typeId);
  if (compId >= 0)
  {
    // Add the component to the view.
    _view.AddComponent(_entity, typeId, compId);
  }
  else
  {
    ignerr << "Entity[" << _entity << "] has no component of type["
      << typeId << "]. This should never happen.\n";
  }

  // Add the remaining components to the view.
  this->AddComponentsToView<RemainingComponents...>(_view, _entity);
}

//////////////////////////////////////////////////
template<typename ...ComponentTypeTs>
detail::View &EntityComponentManager::FindView() const
{
  auto types = std::set<ComponentTypeId>{ComponentTypeTs::typeId...};

  std::map<detail::ComponentTypeKey, detail::View>::iterator viewIter;

  // Find the view. If the view doesn't exist, then create a new view.
  if (!this->FindView(types, viewIter))
  {
    detail::View view;
    // Add all the entities that match the component types to the
    // view.
    for (const auto &vertex : this->Entities().Vertices())
    {
      Entity entity = vertex.first;
      if (this->EntityMatches(entity, types))
      {
        view.AddEntity(entity, this->IsNewEntity(entity));
        // If there is a request to delete this entity, update the view as
        // well
        if (this->IsMarkedForRemoval(entity))
        {
          view.AddEntityToRemoved(entity);
        }

        // Store pointers to all the components. This recursively adds
        // all the ComponentTypeTs that belong to the entity to the view.
        this->AddComponentsToView<ComponentTypeTs...>(view, entity);
      }
    }

    // Store the view.
    return this->AddView(types, std::move(view))->second;
  }

  return viewIter->second;
}

//////////////////////////////////////////////////
template<typename ComponentTypeT>
bool EntityComponentManager::RemoveComponent(Entity _entity)
{
  const auto typeId = ComponentTypeT::typeId;
  return this->RemoveComponent(_entity, typeId);
}
}
}

#endif<|MERGE_RESOLUTION|>--- conflicted
+++ resolved
@@ -97,11 +97,7 @@
 const ComponentTypeT *EntityComponentManager::First() const
 {
   return static_cast<const ComponentTypeT *>(
-<<<<<<< HEAD
-      this->First(this->ComponentTypeT::typeId));
-=======
       this->First(ComponentTypeT::typeId));
->>>>>>> 42f25232
 }
 
 //////////////////////////////////////////////////
@@ -109,11 +105,7 @@
 ComponentTypeT *EntityComponentManager::First()
 {
   return static_cast<ComponentTypeT *>(
-<<<<<<< HEAD
-      this->First(this->ComponentTypeT::typeId));
-=======
       this->First(ComponentTypeT::typeId));
->>>>>>> 42f25232
 }
 
 //////////////////////////////////////////////////
@@ -367,10 +359,7 @@
     const Entity _entity) const
 {
   const ComponentTypeId typeId = FirstComponent::typeId;
-<<<<<<< HEAD
-=======
-
->>>>>>> 42f25232
+
   const ComponentId compId =
       this->EntityComponentIdFromType(_entity, typeId);
   if (compId >= 0)
