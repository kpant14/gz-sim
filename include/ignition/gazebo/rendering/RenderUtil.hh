--- conflicted
+++ resolved
@@ -15,220 +15,5 @@
  *
  */
 
-<<<<<<< HEAD
-#include <memory>
-#include <set>
-#include <string>
-#include <vector>
-
-#include <sdf/Sensor.hh>
-
-#include <ignition/gazebo/config.hh>
-#include <ignition/gazebo/rendering/Export.hh>
-#include <ignition/gazebo/System.hh>
-
-#include "ignition/gazebo/rendering/SceneManager.hh"
-#include "ignition/gazebo/rendering/MarkerManager.hh"
-
-
-namespace ignition
-{
-namespace gazebo
-{
-// Inline bracket to help doxygen filtering.
-inline namespace IGNITION_GAZEBO_VERSION_NAMESPACE {
-  // forward declaration
-  class RenderUtilPrivate;
-
-  /// \class RenderUtil RenderUtil.hh ignition/gazebo/gui/plugins/RenderUtil.hh
-  class IGNITION_GAZEBO_RENDERING_VISIBLE RenderUtil
-  {
-    /// \brief Constructor
-    public: explicit RenderUtil();
-
-    /// \brief Destructor
-    public: ~RenderUtil();
-
-    /// \brief Initialize the renderer. Must be called in the rendering thread.
-    public: void Init();
-
-    /// \brief Count of pending sensors. Must be called in the rendering thread.
-    /// \return Number of sensors to be added on the next `Update` call
-    ///
-    /// In the case that RenderUtil has not been initialized, this method
-    /// will return -1.
-    public: int PendingSensors() const;
-
-    /// \brief Main update function. Must be called in the rendering thread.
-    public: void Update();
-
-    /// \brief Get a pointer to the scene
-    /// \return Pointer to the scene
-    public: rendering::ScenePtr Scene() const;
-
-    /// \brief Helper Update function for updating the scene
-    /// \param[in] _info Sim update info
-    /// \param[in] _ecm Mutable reference to the entity component manager
-    public: void UpdateECM(const UpdateInfo &_info,
-                           EntityComponentManager &_ecm);
-
-    /// \brief Helper PostUpdate function for updating the scene
-    public: void UpdateFromECM(const UpdateInfo &_info,
-                               const EntityComponentManager &_ecm);
-
-    /// \brief Helper function to create visuals for new entities created in
-    /// ECM. This function is intended to be used by other GUI plugins when
-    /// new entities are created on the GUI side.
-    /// \param[in] _ecm Const reference to the entity component manager
-    /// \param[in] _entities Entities to create visuals for.
-    public: void CreateVisualsForEntities(const EntityComponentManager &_ecm,
-                                          const std::set<Entity> &_entities);
-
-    /// \brief Set the rendering engine to use
-    /// \param[in] _engineName Name of the rendering engine.
-    public: void SetEngineName(const std::string &_engineName);
-
-    /// \brief Get the name of the rendering engine used
-    /// \return Name of the rendering engine
-    public: std::string EngineName() const;
-
-    /// \brief Set the headless mode
-    /// \param[in] _headless Set to true to enable headless mode.
-    public: void SetHeadlessRendering(const bool &_headless);
-
-    /// \brief Get the headless mode
-    /// \return True if headless mode is enable, false otherwise.
-    public: bool HeadlessRendering() const;
-
-    /// \brief Set the scene to use
-    /// \param[in] _sceneName Name of the engine.
-    public: void SetSceneName(const std::string &_sceneName);
-
-    /// \brief Get the name of the rendering scene used
-    /// \return Name of the rendering scene.
-    public: std::string SceneName() const;
-
-    /// \brief Set the scene to use.
-    /// \param[in] _scene Pointer to the scene.
-    public: void SetScene(const rendering::ScenePtr &_scene);
-
-    /// \brief Set background color of render window. This will override
-    /// other sources, such as from SDF.
-    /// \param[in] _color Color of render window background
-    public: void SetBackgroundColor(const math::Color &_color);
-
-    /// \brief Set ambient light of render window. This will override
-    /// other sources, such as from SDF.
-    /// \param[in] _ambient Color of ambient light
-    public: void SetAmbientLight(const math::Color &_ambient);
-
-    /// \brief Set whether to enable sky in the scene
-    /// \param[in] _enabled True to enable sky, false to disable sky
-    public: void SetSkyEnabled(bool _enabled);
-
-    /// \brief Show grid view in the scene
-    public: void ShowGrid();
-
-    /// \brief Set whether to use the current GL context
-    /// \param[in] _enable True to use the current GL context
-    public: void SetUseCurrentGLContext(bool _enable);
-
-    /// \brief Set the Window ID
-    /// \param[in] _winID Window ID
-    public: void SetWinID(const std::string &_winID);
-
-    /// \brief Set whether to create rendering sensors
-    /// \param[in] _enable True to create rendering sensors
-    /// \param[in] _createSensorCb Callback function for creating the sensors
-    /// The callback function args are: sensor entity, sensor sdf
-    /// and parent name, it returns the name of the rendering sensor created.
-    public: void SetEnableSensors(bool _enable, std::function<
-        std::string(const gazebo::Entity &, const sdf::Sensor &,
-          const std::string &)> _createSensorCb = {});
-
-    /// \brief Set the callback function for removing the sensors
-    /// \param[in] _removeSensorCb Callback function for removing the sensors
-    /// The callback function arg is the sensor entity to remove
-    public : void SetRemoveSensorCb(
-        std::function<void(const gazebo::Entity &)> _removeSensorCb);
-
-    /// \brief View an entity as transparent
-    /// \param[in] _entity Entity to view as transparent
-    public: void ViewTransparent(const Entity &_entity);
-
-    /// \brief View center of mass of specified entity
-    /// \param[in] _entity Entity to view center of mass
-    public: void ViewCOM(const Entity &_entity);
-
-    /// \brief View inertia of specified entity
-    /// \param[in] _entity Entity to view inertia
-    public: void ViewInertia(const Entity &_entity);
-
-    /// \brief View joints of specified entity
-    /// \param[in] _entity Entity to view joints
-    public: void ViewJoints(const Entity &_entity);
-
-    /// \brief View wireframes of specified entity
-    /// \param[in] _entity Entity to view wireframes
-    public: void ViewWireframes(const Entity &_entity);
-
-    /// \brief View collisions of specified entity which are shown in orange
-    /// \param[in] _entity Entity to view collisions
-    public: void ViewCollisions(const Entity &_entity);
-
-    /// \brief Get the scene manager
-    /// Returns reference to the scene manager.
-    public: class SceneManager &SceneManager();
-
-    /// \brief Get the marker manager
-    /// Returns reference to the marker manager.
-    public: class MarkerManager &MarkerManager();
-
-    /// \brief Get simulation time that the current rendering state corresponds
-    /// to
-    /// \returns Simulation time.
-    public: std::chrono::steady_clock::duration SimTime() const;
-
-    /// \brief Set the entity being selected
-    /// \param[in] _node Node representing the selected entity
-    public: void SetSelectedEntity(const rendering::NodePtr &_node);
-
-    /// \brief Get the entities currently selected, in order of selection.
-    /// \return Vector of currently selected entities
-    public: const std::vector<Entity> &SelectedEntities() const;
-
-    /// \brief Clears the set of selected entities and lowlights all of them.
-    public: void DeselectAllEntities();
-
-    /// \brief Init render engine plugins paths. This lets gz-rendering know
-    /// paths to find render engine plugins
-    public: void InitRenderEnginePluginPaths();
-
-    /// \brief Helper function to get all child links of a model entity.
-    /// \param[in] _entity Entity to find child links
-    /// \return Vector of child links found for the parent entity
-    private: std::vector<Entity> FindChildLinks(const Entity &_entity);
-
-    /// \brief Helper function to hide wireboxes for an entity
-    /// \param[in] _entity Entity to hide wireboxes
-    private: void HideWireboxes(const Entity &_entity);
-
-    /// \brief Set whether the transform controls are currently being dragged.
-    /// \param[in] _active True if active.
-    public: void SetTransformActive(bool _active);
-
-    /// \brief Set the event manager to use
-    /// \param[in] _mgr Event manager to set to.
-    public: void SetEventManager(EventManager *_mgr);
-
-    /// \brief Private data pointer.
-    private: std::unique_ptr<RenderUtilPrivate> dataPtr;
-  };
-}
-}
-}
-#endif
-=======
 #include <gz/sim/rendering/RenderUtil.hh>
-#include <ignition/gazebo/config.hh>
->>>>>>> a2a2c856
+#include <ignition/gazebo/config.hh>