--- conflicted
+++ resolved
@@ -15,44 +15,5 @@
  *
  */
 
-<<<<<<< HEAD
-#include <ignition/math/Pose3.hh>
-#include <ignition/gazebo/components/Factory.hh>
-#include <ignition/gazebo/components/Component.hh>
-#include <ignition/gazebo/config.hh>
-
-namespace ignition
-{
-namespace gazebo
-{
-// Inline bracket to help doxygen filtering.
-inline namespace IGNITION_GAZEBO_VERSION_NAMESPACE {
-namespace components
-{
-  /// \brief A component type that contains pose, ignition::math::Pose3d,
-  /// information.
-  using Pose = Component<ignition::math::Pose3d, class PoseTag>;
-  IGN_GAZEBO_REGISTER_COMPONENT("ign_gazebo_components.Pose", Pose)
-
-  /// \brief A component type that contains pose, ignition::math::Pose3d,
-  /// information in world frame.
-  using WorldPose = Component<ignition::math::Pose3d, class WorldPoseTag>;
-  IGN_GAZEBO_REGISTER_COMPONENT(
-      "ign_gazebo_components.WorldPose", WorldPose)
-
-  /// \brief A component type that contains pose, ignition::math::Pose3d,
-  /// information within a trajectory.
-  using TrajectoryPose =
-      Component<ignition::math::Pose3d, class TrajectoryPoseTag>;
-  IGN_GAZEBO_REGISTER_COMPONENT(
-      "ign_gazebo_components.TrajectoryPose", TrajectoryPose)
-}
-}
-}
-}
-
-#endif
-=======
 #include <gz/sim/components/Pose.hh>
-#include <ignition/gazebo/config.hh>
->>>>>>> a2a2c856
+#include <ignition/gazebo/config.hh>