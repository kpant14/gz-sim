--- conflicted
+++ resolved
@@ -7,13 +7,12 @@
 
 ## Ignition Gazebo 1.x to 2.x
 
-<<<<<<< HEAD
 * Changed component data types:
     * `JointVelocity` now uses `std::vector<double>`
 
 * Deprecated components:
     * `JointVelocity2`: use `JointVelocity`'s vector instead.
-=======
+
 * The `--distributed` command line argument has been deprecated. Use
   `--network-role` instead.
 
@@ -23,7 +22,6 @@
 * The `ign-gazebo` command line tool is deprecated. The new tool is
   `ign gazebo`, which has all the same options, except for
   `--distributed` and `--file`/`-f`, which have been removed.
->>>>>>> 4202f6df
 
 * The `entity_name` field in the messages published by the imu system is
 updated to report its scoped name.
