--- conflicted
+++ resolved
@@ -5,7 +5,6 @@
 notification to users that their code should be upgraded. The next major
 release will remove the deprecated code.
 
-<<<<<<< HEAD
 ## Gazebo Sim 6.x to 7.0
 
 * **Deprecated**
@@ -54,19 +53,20 @@
   gazebo` should be replaced with `import gz.sim7` and `from gz import sim7`.
   Note the change from `ignition` to `gz` and the addition of the major version
   number as a suffix to the package name.
-=======
->>>>>>> 216d5a51
 ## Ignition Gazebo 6.11.X to 6.12.X
 
  * **Modified**:
    + In the Hydrodynamics plugin, inverted the added mass contribution to make it
      act in the correct direction.
 
-<<<<<<< HEAD
+
+## Gazebo Sim 6.11.X to 6.12.X
+
+ * **Modified**:
+   + In the Hydrodynamics plugin, inverted the added mass contribution to make it
+     act in the correct direction.
+
 ## Gazebo Sim 6.1 to 6.2
-=======
-## Ignition Gazebo 6.1 to 6.2
->>>>>>> 216d5a51
 
 * If no `<namespace>` is given to the `Thruster` plugin, the namespace now
   defaults to the model name, instead of an empty string.
