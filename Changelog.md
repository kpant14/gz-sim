## Ignition Gazebo 3.x

### Ignition Gazebo 3.X.X

### Ignition Gazebo 3.0.0

<<<<<<< HEAD
1. Add Marker Manager
    * [Pull Request 442](https://bitbucket.org/ignitionrobotics/ign-gazebo/pull-requests/442)
=======
1. Parse material emissive map, bump to msgs5 and transport8
    * [Pull Request 447](https://bitbucket.org/ignitionrobotics/ign-gazebo/pull-requests/447)
>>>>>>> 869b9a52

1. Move function definitions to their correct locations in EntityComponentManager
    * [Pull Request 380](https://bitbucket.org/ignitionrobotics/ign-gazebo/pull-requests/380)

1. Depend on ign-rendering3, ign-gui3, ign-sensors3
    * [Pull Request 411](https://bitbucket.org/ignitionrobotics/ign-gazebo/pull-requests/411)

1. Rendering and Animating Actors
    * [Pull Request 414](https://bitbucket.org/ignitionrobotics/ign-gazebo/pull-requests/414)


## Ignition Gazebo 2.x

### Ignition Gazebo 2.X.X

1.  Add log video recorder
    * [Pull Request 441](https://bitbucket.org/ignitionrobotics/ign-gazebo/pull-requests/441)

### Ignition Gazebo 2.11.0 (2019-10-23)

1.  Handle Relative URIs
    * [Pull Request 433](https://bitbucket.org/ignitionrobotics/ign-gazebo/pull-requests/433)

1.  Avoid using invalid/unsupported joints
    * [Pull Request 438](https://bitbucket.org/ignitionrobotics/ign-gazebo/pull-requests/438)

1.  Add mutex to protect views from potential concurrent access
    * [Pull Request 435](https://bitbucket.org/ignitionrobotics/ign-gazebo/pull-requests/435)

1.  Add `Link::WorldKineticEnergy` for computing total kinetic energy of a link with respect to the world frame.
    * [Pull Request 434](https://bitbucket.org/ignitionrobotics/ign-gazebo/pull-requests/434)

1.  Improve steering behavior of example tracked vehicle
    * [Pull Request 432](https://bitbucket.org/ignitionrobotics/ign-gazebo/pull-requests/432)

1.  Rewind / reset and seek
    * [Pull Request 429](https://bitbucket.org/ignitionrobotics/ign-gazebo/pull-requests/429)

1.  Add Follow mode to GUI
    * [Pull Request 430](https://bitbucket.org/ignitionrobotics/ign-gazebo/pull-requests/430)
    * [Pull Request 436](https://bitbucket.org/ignitionrobotics/ign-gazebo/pull-requests/436)

### Ignition Gazebo 2.10.0 (2019-09-08)

1.  Custom odom frequency in sim time
    * [Pull Request 427](https://bitbucket.org/ignitionrobotics/ign-gazebo/pull-requests/427)

1.  Add Move To gui plugin
    * [Pull Request 426](https://bitbucket.org/ignitionrobotics/ign-gazebo/pull-requests/426)

### Ignition Gazebo 2.9.0

1.  Use the JointSetVelocityCommand feature to set joint velocities
    * [Pull Request 424](https://bitbucket.org/ignitionrobotics/ign-gazebo/pull-requests/424)

### Ignition Gazebo 2.8.0 (2019-08-23)

1. Add video recorder gui plugin
    * [Pull Request 422](https://bitbucket.org/ignitionrobotics/ign-gazebo/pull-requests/422)

1. Vertical rays for lidar demo
    * [Pull Request 419](https://bitbucket.org/ignitionrobotics/ign-gazebo/pull-requests/419)

1. Print world path when using cli
    * [Pull Request 420](https://bitbucket.org/ignitionrobotics/ign-gazebo/pull-requests/420)

### Ignition Gazebo 2.7.1

1. Fix order of adding and removing rendering entities, and clean up mesh
   materials in the SceneManager.
    * [Pull Request 415](https://bitbucket.org/ignitionrobotics/ign-gazebo/pull-requests/415)
    * [Pull Request 416](https://bitbucket.org/ignitionrobotics/ign-gazebo/pull-requests/416)

### Ignition Gazebo 2.7.0

1. Move creation of default log path to ServerConfig. This lets both console logs and state logs to be stored in the same directory.  The console messages are always logged.  Allow state log files to be overwritten.
    * [Pull Request 413](https://bitbucket.org/ignitionrobotics/ign-gazebo/pull-requests/413)

1. Baseline for stereo cameras
    * [Pull Request 406](https://bitbucket.org/ignitionrobotics/ign-gazebo/pull-requests/406)

1. Fix log playback with levels. This drops support for logs created before v2.0.0.
    * [Pull Request 407](https://bitbucket.org/ignitionrobotics/ign-gazebo/pull-requests/407)

1. Add worker threads for System PostUpdate phase
    * [Pull Request 387](https://bitbucket.org/ignitionrobotics/ign-gazebo/pull-requests/387)

1. Added a test runner for executing an SDF and recording simulation rates.
   See the `test/performance/READEM.md` file for more info.
    * [Pull Request 389](https://bitbucket.org/ignitionrobotics/ign-gazebo/pull-requests/389)

### Ignition Gazebo 2.6.1 (2019-07-26)

1. Clear stepMsg before populating it
    * [Pull Request 398](https://bitbucket.org/ignitionrobotics/ign-gazebo/pull-requests/398)

### Ignition Gazebo 2.6.0 (2019-07-24)

1.  Improve performance of Pose Publisher
    * [Pull Request 392](https://bitbucket.org/ignitionrobotics/ign-gazebo/pull-requests/392)

1. Fix distributed sim
    * [Pull Request 385](https://bitbucket.org/ignitionrobotics/ign-gazebo/pull-requests/385)

### Ignition Gazebo 2.5.0 (2019-07-19)

1. The LinearBatteryPlugin system publishes battery state
    * [Pull Request 388](https://bitbucket.org/ignitionrobotics/ign-gazebo/pull-requests/388)

### Ignition Gazebo 2.4.0 (2019-07-17)

1. Bundle scene updates in sensor system
    * [Pull Request 386](https://bitbucket.org/ignitionrobotics/ign-gazebo/pull-requests/386)

### Ignition Gazebo 2.3.0 (2019-07-13)

1. Improve physics system peformance by skipping static model updates.
   Components state information has been incorporated, which is used to
   indicate if a component change is periodic (such as through a physics
   update) or a one-time change (such as through a user command).
    * [Pull Request 384](https://bitbucket.org/ignitionrobotics/ign-gazebo/pull-requests/384)

1. Add sdf parameter to battery to start draining only when robot has started moving
    * [Pull Request 370](https://bitbucket.org/ignitionrobotics/ign-gazebo/pull-requests/370)

1. Improve SceneBroadcaster peformance by 1) Limit message generation if
   subscribers to pose topics are not present, 2) Set world stats message
   instead of copying the message, 3) Suppress scenegraph updates when there
   are no new entities, 4) Make better use of const functions, 5) Prevent
   creation of msgs::SerializedStep every PostUpdate, 6) Only serialized and
   transmit components that have changed.
    * [Pull Request 371](https://bitbucket.org/ignitionrobotics/ign-gazebo/pull-requests/371)
    * [Pull Request 372](https://bitbucket.org/ignitionrobotics/ign-gazebo/pull-requests/372)
    * [Pull Request 373](https://bitbucket.org/ignitionrobotics/ign-gazebo/pull-requests/373)
    * [Pull Request 374](https://bitbucket.org/ignitionrobotics/ign-gazebo/pull-requests/374)
    * [Pull Request 375](https://bitbucket.org/ignitionrobotics/ign-gazebo/pull-requests/375)
    * [Pull Request 376](https://bitbucket.org/ignitionrobotics/ign-gazebo/pull-requests/376)

### Ignition Gazebo 2.2.0

1. The DiffDrive system publishes odometry information.
    * [Pull Request 368](https://bitbucket.org/ignitionrobotics/ign-gazebo/pull-requests/368)

1. Allow attaching plugins to sensors from a server config.
    * [Pull Request 366](https://bitbucket.org/ignitionrobotics/ign-gazebo/pull-requests/366)

1. Remove world name from frame_ids
    * [Pull Request 364](https://bitbucket.org/ignitionrobotics/ign-gazebo/pull-requests/364)

1. Fix deadlock when spawning robots
    * [Pull Request 365](https://bitbucket.org/ignitionrobotics/ign-gazebo/pull-requests/365)

1. Set default topics for rendering sensors
    * [Pull Request 363](https://bitbucket.org/ignitionrobotics/ign-gazebo/pull-requests/363)

1. Support custom random seed from the command line.
    * [Pull Request 362](https://bitbucket.org/ignitionrobotics/ign-gazebo/pull-requests/362)

### Ignition Gazebo 2.1.0

1. RenderUtil fix bad merge: check for existing entities in GzScene3D on initialization.
    * [Pull Request 360](https://bitbucket.org/ignitionrobotics/ign-gazebo/pull-requests/360)

1. Allow sensors to load plugins.
    * [Pull Request 356](https://bitbucket.org/ignitionrobotics/ign-gazebo/pull-requests/356)
    * [Pull Request 366](https://bitbucket.org/ignitionrobotics/ign-gazebo/pull-requests/366)

1. Parse and load submesh geometry in visuals.
    * [Pull Request 353](https://bitbucket.org/ignitionrobotics/ign-gazebo/pull-requests/353)

1. Allow setting the update frequency of pose publisher.
    * [Pull Request 352](https://bitbucket.org/ignitionrobotics/ign-gazebo/pull-requests/352)

1. Added RGBD camera sensor.
    * [Pull Request 351](https://bitbucket.org/ignitionrobotics/ign-gazebo/pull-requests/351)

1. Fix Docker scripts.
    * [Pull Request 347](https://bitbucket.org/ignitionrobotics/ign-gazebo/pull-requests/347)

1. Support log playback from a different path
    * [Pull Request 355](https://bitbucket.org/ignitionrobotics/ign-gazebo/pull-requests/355)

### Ignition Gazebo 2.0.0

1. RenderUtil: check for existing entities in GzScene3D on initialization.
    * [Pull Request 350](https://bitbucket.org/ignitionrobotics/ign-gazebo/pull-requests/350)

1. SceneBroadcaster: only send pose state periodically.
    * [Pull Request 345](https://bitbucket.org/ignitionrobotics/ign-gazebo/pull-requests/345)

1. PeerTracker: increase distributed simulation peer tracking timeout.
    * [Pull Request 344](https://bitbucket.org/ignitionrobotics/ign-gazebo/pull-requests/344)

1. MultiCopterMotorModel: add mutex to protect motor velocity command.
    * [Pull Request 341](https://bitbucket.org/ignitionrobotics/ign-gazebo/pull-requests/341)

1. Tweaks to example worlds
    * [Pull Request 342](https://bitbucket.org/ignitionrobotics/ign-gazebo/pull-requests/342)

1. DiffDrive system: add topic as system parameter.
    * [Pull Request 343](https://bitbucket.org/ignitionrobotics/ign-gazebo/pull-requests/343)

1. Log entity creation and deletion
    * [Pull Request 337](https://bitbucket.org/ignitionrobotics/ign-gazebo/pull-requests/337)

1. Multicopter motor model
    * [Pull Request 322](https://bitbucket.org/ignitionrobotics/ign-gazebo/pull-requests/322)

1. Fix removing selected entity
    * [Pull Request 339](https://bitbucket.org/ignitionrobotics/ign-gazebo/pull-requests/339)

1. Collision serialization
    * [Pull Request 326](https://bitbucket.org/ignitionrobotics/ign-gazebo/pull-requests/326)

1. Add support for moving and rotating models
    * [Pull Request 316](https://bitbucket.org/ignitionrobotics/ign-gazebo/pull-requests/316)

1. Pose commands
    * [Pull Request 334](https://bitbucket.org/ignitionrobotics/ign-gazebo/pull-requests/334)

1. Level performers can be added at runtime using a service call. See the
   levels tutorial for more information.
    * [Pull Request 264](https://bitbucket.org/ignitionrobotics/ign-gazebo/pull-requests/264)

1. Update worlds to GzScene3D
    * [Pull Request 333](https://bitbucket.org/ignitionrobotics/ign-gazebo/pull-requests/333)

1. Reduce logging file size
    * [Pull Request 332](https://bitbucket.org/ignitionrobotics/ign-gazebo/pull-requests/332)

1. Update PosePublisher system to publish sensor poses and to use scoped names for frame ids
    * [Pull Request 331](https://bitbucket.org/ignitionrobotics/ign-gazebo/pull-requests/331)

1. Fix gui plugin linking issue
    * [Pull Request 327](https://bitbucket.org/ignitionrobotics/ign-gazebo/pull-requests/327)
    * [Pull Request 330](https://bitbucket.org/ignitionrobotics/ign-gazebo/pull-requests/330)

1. Toolbar colors
    * [Pull Request 329](https://bitbucket.org/ignitionrobotics/ign-gazebo/pull-requests/329)

1. Rename Scene3D gui plugin to GzScene3D
    * [Pull Request 328](https://bitbucket.org/ignitionrobotics/ign-gazebo/pull-requests/328)

1. Fix distributed sim documentation
    * [Pull Request 318](https://bitbucket.org/ignitionrobotics/ign-gazebo/pull-requests/318)

1. Port Scene3D gui plugin from ign-gui. Renamed to GzScene3D.
    * [Pull Request 315](https://bitbucket.org/ignitionrobotics/ign-gazebo/pull-requests/315)

1. Entity tree UI
    * [Pull Request 285](https://bitbucket.org/ignitionrobotics/ign-gazebo/pull-requests/285)

1. Add rendering component
    * [Pull Request 306](https://bitbucket.org/ignitionrobotics/ign-gazebo/pull-requests/306)

1. Update Camera and DepthCamera components to use sdf::Sensor object instead of an sdf::ElementPtr.
    * [Pull Request 299](https://bitbucket.org/ignitionrobotics/ign-gazebo/pull-requests/299)

1. Added system for ignition::sensors::AirPressureSensor.
    * [Pull Request 300](https://bitbucket.org/ignitionrobotics/ign-gazebo/pull-requests/300)

1. Support conversion and serialization of Imu components. IMU sensors are
   loaded from an SDF DOM object.
    * [Pull Request 302](https://bitbucket.org/ignitionrobotics/ign-gazebo/pull-requests/302)

1. Throttle sensors update rate
    * [Pull Request 323](https://bitbucket.org/ignitionrobotics/ign-gazebo/pull-requests/323)

1. Fix changing themes
    * [Pull Request 321](https://bitbucket.org/ignitionrobotics/ign-gazebo/pull-requests/321)

1. Battery tweaks
    * [Pull Request 314](https://bitbucket.org/ignitionrobotics/ign-gazebo/pull-requests/314)

1. Support conversion and serialization of PBR parameters in a material component
    * [Pull Request 304](https://bitbucket.org/ignitionrobotics/ign-gazebo/pull-requests/304)

1. Joint state pub
    * [Pull Request 260](https://bitbucket.org/ignitionrobotics/ign-gazebo/pull-requests/260)

1. Update Altimeter component to use sdf::Sensor object instead of an
   sdf::ElementPtr.
    * [Pull Request 286](https://bitbucket.org/ignitionrobotics/ign-gazebo/pull-requests/286)

1. Update docker nightly dependencies
    * [Pull Request 310](https://bitbucket.org/ignitionrobotics/ign-gazebo/pull-requests/310)

1. Ign tool
    * [Pull Request 296](https://bitbucket.org/ignitionrobotics/ign-gazebo/pull-requests/296)
    * [Pull Request 336](https://bitbucket.org/ignitionrobotics/ign-gazebo/pull-requests/336)

1. State broadcast
    * [Pull Request 307](https://bitbucket.org/ignitionrobotics/ign-gazebo/pull-requests/307)

1. Use world statistics message on network
    * [Pull Request 305](https://bitbucket.org/ignitionrobotics/ign-gazebo/pull-requests/305)

1. Update Magnetometer component to use sdf::Sensor object instead of an sdf::ElementPtr.
    * [Pull Request 272](https://bitbucket.org/ignitionrobotics/ign-gazebo/pull-requests/272)

1. Fix Scene3D loading empty world
    * [Pull Request 308](https://bitbucket.org/ignitionrobotics/ign-gazebo/pull-requests/308)

1. Support conversion and serialization of scene and light components
    * [Pull Request 297](https://bitbucket.org/ignitionrobotics/ign-gazebo/pull-requests/297)

1. Operators instead of De/Serialize
    * [Pull Request 293](https://bitbucket.org/ignitionrobotics/ign-gazebo/pull-requests/293)

1. Remove PIMPL from Component
    * [Pull Request 267](https://bitbucket.org/ignitionrobotics/ign-gazebo/pull-requests/267)

1. Delay scene broadcaster transport setup
    * [Pull Request 292](https://bitbucket.org/ignitionrobotics/ign-gazebo/pull-requests/292)

1. Report link poses from secondaries during distributed simulation, using a cache
    * [Pull Request 276](https://bitbucket.org/ignitionrobotics/ign-gazebo/pull-requests/276)
    * [Pull Request 265](https://bitbucket.org/ignitionrobotics/ign-gazebo/pull-requests/265)

1. Restore log playback
    * [Pull Request 288](https://bitbucket.org/ignitionrobotics/ign-gazebo/pull-requests/288)

1. ECM changed state
    * [Pull Request 287](https://bitbucket.org/ignitionrobotics/ign-gazebo/pull-requests/287)

1. Joint serialization
    * [Pull Request 281](https://bitbucket.org/ignitionrobotics/ign-gazebo/pull-requests/281)

1. Use scene ambient and background color information in sensor
   configuration.
    * [Pull Request 268](https://bitbucket.org/ignitionrobotics/ign-gazebo/pull-requests/268)

1. Performance benchmarking
    * [Pull Request 220](https://bitbucket.org/ignitionrobotics/ign-gazebo/pull-requests/220)
    * [Pull Request 253](https://bitbucket.org/ignitionrobotics/ign-gazebo/pull-requests/253)
    * [Pull Request 258](https://bitbucket.org/ignitionrobotics/ign-gazebo/pull-requests/258)
    * [Pull Request 283](https://bitbucket.org/ignitionrobotics/ign-gazebo/pull-requests/283)
    * [Pull Request 312](https://bitbucket.org/ignitionrobotics/ign-gazebo/pull-requests/312)

1. Remove emissive component from visual materials
    * [Pull Request 271](https://bitbucket.org/ignitionrobotics/ign-gazebo/pull-requests/271)

1. Serialization for more components
    * [Pull Request 255](https://bitbucket.org/ignitionrobotics/ign-gazebo/pull-requests/255)

1. Added an SDF message to the start of log files.
    * [Pull Request 257](https://bitbucket.org/ignitionrobotics/ign-gazebo/pull-requests/257)

1. Unify network and sync managers
    * [Pull Request 261](https://bitbucket.org/ignitionrobotics/ign-gazebo/pull-requests/261)

1. Add PerformerLevels component
    * [Pull Request 262](https://bitbucket.org/ignitionrobotics/ign-gazebo/pull-requests/262)

1. Distributed sim deprecate envs
    * [Pull Request 240](https://bitbucket.org/ignitionrobotics/ign-gazebo/pull-requests/240)

1. Use ign-sensors magnetometer sensor plugin
    * [Pull Request 221](https://bitbucket.org/ignitionrobotics/ign-gazebo/pull-requests/221)

1. Use ign-sensors altimeter sensor plugin
    * [Pull Request 215](https://bitbucket.org/ignitionrobotics/ign-gazebo/pull-requests/215)

1. Use ign-sensors imu sensor plugin
    * [Pull Request 219](https://bitbucket.org/ignitionrobotics/ign-gazebo/pull-requests/219)

1. Depend on ign-sensors rendering component
    * [Pull Request 212](https://bitbucket.org/ignitionrobotics/ign-gazebo/pull-requests/212)

## Ignition Gazebo 1.x

### Ignition Gazebo 1.X.X

1. Add Wind Plugin (Ported from Gazebo classic)
    * [Pull Request 273](https://bitbucket.org/ignitionrobotics/ign-gazebo/pull-requests/273/)

1. Port battery plugin from Gazebo classic
    * [Pull request 234](https://bitbucket.org/ignitionrobotics/ign-gazebo/pull-request/234)
    * [Pull request 317](https://bitbucket.org/ignitionrobotics/ign-gazebo/pull-request/317)
    * [Pull request 324](https://bitbucket.org/ignitionrobotics/ign-gazebo/pull-request/324)

1. Use ISO timestamp for default log path
    * [Pull request 289](https://bitbucket.org/ignitionrobotics/ign-gazebo/pull-request/289)

1. Logging tutorial
    * [Pull request 280](https://bitbucket.org/ignitionrobotics/ign-gazebo/pull-request/280)

1. Joystick SDF small typos
    * [Pull request 284](https://bitbucket.org/ignitionrobotics/ign-gazebo/pull-request/284)

1. Add `Link`: a convenience class for interfacing with link entities
    * [Pull Request 269](https://bitbucket.org/ignitionrobotics/ign-gazebo/pull-requests/269)

1. Added LiftDragPlugin (ported from Gazebo classic)
    * [Pull Request 256](https://bitbucket.org/ignitionrobotics/ign-gazebo/pull-requests/256)

1. Logging refactor unique path functions to ign-common
    * [Pull request 270](https://bitbucket.org/ignitionrobotics/ign-gazebo/pull-request/270)

1. Added test for log record and playback.
    * [Pull Request 263](https://bitbucket.org/ignitionrobotics/ign-gazebo/pull-requests/263)

1. Add ApplyJointForce system
    * [Pull request 254](https://bitbucket.org/ignitionrobotics/ign-gazebo/pull-request/254)

1. More ign-msgs <-> SDF conversions: Inertial, Geometry, Material
    * [Pull Request 251](https://bitbucket.org/ignitionrobotics/ign-gazebo/pull-requests/251)

1. Logging command line support
    * [Pull request 249](https://bitbucket.org/ignitionrobotics/ign-gazebo/pull-request/249)

1. Remove inactive performers instead of setting static
    * [Pull request 247](https://bitbucket.org/ignitionrobotics/ign-gazebo/pull-request/247)

1. Use state instead of pose in distributed simulation
    * [Pull request 242](https://bitbucket.org/ignitionrobotics/ign-gazebo/pull-request/242)

1. Distributed implies levels
    * [Pull request 243](https://bitbucket.org/ignitionrobotics/ign-gazebo/pull-request/243)

1. Add a basic JointController system
    * [Pull Request 246](https://bitbucket.org/ignitionrobotics/ign-gazebo/pull-requests/246)

1. Enforce component type uniqueness
    * [Pull request 236](https://bitbucket.org/ignitionrobotics/ign-gazebo/pull-request/236)

1. Clean CI: disable test known to fail on OSX
    * [Pull request 244](https://bitbucket.org/ignitionrobotics/ign-gazebo/pull-request/244)

1. Logical camera topic name check
    * [Pull request 245](https://bitbucket.org/ignitionrobotics/ign-gazebo/pull-request/245)

1. Added command line options to configure distributed simulation. These
   will replace the environment variables.
    * [Pull Request 238](https://bitbucket.org/ignitionrobotics/ign-gazebo/pull-requests/238)

1. Add systems to queue before actually adding them to runner
    * [Pull request 241](https://bitbucket.org/ignitionrobotics/ign-gazebo/pull-request/241)

1. Added a docker image that uses the ignition meta package
    * [Pull request 237](https://bitbucket.org/ignitionrobotics/ign-gazebo/pull-request/237)

1. Move some design docs to tutorials
    * [Pull request 230](https://bitbucket.org/ignitionrobotics/ign-gazebo/pull-request/230)

1. Disable GUI when using distributed simulation
    * [Pull request 235](https://bitbucket.org/ignitionrobotics/ign-gazebo/pull-request/235)

1. Bring component type names back
    * [Pull request 232](https://bitbucket.org/ignitionrobotics/ign-gazebo/pull-request/232)

1. A few tweaks to logging
    * [Pull request 228](https://bitbucket.org/ignitionrobotics/ign-gazebo/pull-request/228)

1. Handle friction coefficients
    * [Pull request 227](https://bitbucket.org/ignitionrobotics/ign-gazebo/pull-request/227)

1. Change private msgs namespace
    * [Pull request 233](https://bitbucket.org/ignitionrobotics/ign-gazebo/pull-request/233)

1. Set tutorial titles
    * [Pull request 231](https://bitbucket.org/ignitionrobotics/ign-gazebo/pull-request/231)

1. Example tunnel world
    * [Pull request 205](https://bitbucket.org/ignitionrobotics/ign-gazebo/pull-request/205)

1. Conversion from chrono to ign-msgs
    * [Pull request 223](https://bitbucket.org/ignitionrobotics/ign-gazebo/pull-request/223)

1. Prevent error message when using levels
    * [Pull request 229](https://bitbucket.org/ignitionrobotics/ign-gazebo/pull-request/229)

### Ignition Gazebo 1.1.0 (2019-03-15)

1. Distributed performers running in lockstep
    * [Pull Request 186](https://bitbucket.org/ignitionrobotics/ign-gazebo/pull-requests/186)
    * [Pull Request 201](https://bitbucket.org/ignitionrobotics/ign-gazebo/pull-requests/201)
    * [Pull Request 209](https://bitbucket.org/ignitionrobotics/ign-gazebo/pull-requests/209)
    * [Pull Request 213](https://bitbucket.org/ignitionrobotics/ign-gazebo/pull-requests/213)

1. Fix documentation tagfiles
    * [Pull Request 214](https://bitbucket.org/ignitionrobotics/ign-gazebo/pull-requests/214)

1. Convert gui library into a component
    * [Pull Request 206](https://bitbucket.org/ignitionrobotics/ign-gazebo/pull-requests/206)

1. include <cstdint> wherever special int types like uint64_t are used
    * [Pull Request 208](https://bitbucket.org/ignitionrobotics/ign-gazebo/pull-requests/208)

1. Move network internal
    * [Pull Request 211](https://bitbucket.org/ignitionrobotics/ign-gazebo/pull-requests/211)

1. Logging / playback
    * [Pull Request 181](https://bitbucket.org/ignitionrobotics/ign-gazebo/pull-requests/181)

1. ECM state streaming
    * [Pull Request 184](https://bitbucket.org/ignitionrobotics/ign-gazebo/pull-requests/184)

1. Unversioned system libraries
    * [Pull Request 222](https://bitbucket.org/ignitionrobotics/ign-gazebo/pull-requests/222)

### Ignition Gazebo 1.0.2 (2019-03-12)

1. Use TARGET_SO_NAME to fix finding dartsim plugin
    * [Pull Request 217](https://bitbucket.org/ignitionrobotics/ign-gazebo/pull-requests/217)

### Ignition Gazebo 1.0.1 (2019-03-01)

1. Update gazebo version number in sdf files
    * [Pull Request 207](https://bitbucket.org/ignitionrobotics/ign-gazebo/pull-requests/207)

### Ignition Gazebo 1.0.0 (2019-03-01)

1. Initial release

## Ignition Gazebo 0.x

### Ignition Gazebo 0.1.0

1. Add support for joints
    * [Pull Request 77](https://bitbucket.org/ignitionrobotics/ign-gazebo/pull-requests/77)

1. Use SimpleWrapper for more component types
    * [Pull Request 78](https://bitbucket.org/ignitionrobotics/ign-gazebo/pull-requests/78)

1. Create EventManager and delegate System instantiation to SimulationRunner
    * [Pull Request 79](https://bitbucket.org/ignitionrobotics/ign-gazebo/pull-requests/79)

1. Integrate ign-gui
    * [Pull request 11](https://bitbucket.org/ignitionrobotics/ign-gazebo/pull-request/11)

1. Remove some build dependencies.
    * [Pull request 6](https://bitbucket.org/ignitionrobotics/ign-gazebo/pull-request/6)

1. Added basic Entity class.
    * [Pull request 3](https://bitbucket.org/ignitionrobotics/ign-gazebo/pull-request/3)

1. Added a basic System class.
    * [Pull request 4](https://bitbucket.org/ignitionrobotics/ign-gazebo/pull-request/4)<|MERGE_RESOLUTION|>--- conflicted
+++ resolved
@@ -4,13 +4,11 @@
 
 ### Ignition Gazebo 3.0.0
 
-<<<<<<< HEAD
 1. Add Marker Manager
     * [Pull Request 442](https://bitbucket.org/ignitionrobotics/ign-gazebo/pull-requests/442)
-=======
+
 1. Parse material emissive map, bump to msgs5 and transport8
     * [Pull Request 447](https://bitbucket.org/ignitionrobotics/ign-gazebo/pull-requests/447)
->>>>>>> 869b9a52
 
 1. Move function definitions to their correct locations in EntityComponentManager
     * [Pull Request 380](https://bitbucket.org/ignitionrobotics/ign-gazebo/pull-requests/380)
