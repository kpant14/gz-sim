name: Ubuntu CI

on: [push, pull_request]

jobs:
  bionic-ci:
    runs-on: ubuntu-latest
    name: Ubuntu Bionic CI
    steps:
      - name: Checkout
        uses: actions/checkout@v2
      - name: Compile and test
        id: ci
        uses: ignition-tooling/action-ignition-ci@bionic
        with:
<<<<<<< HEAD
          codecov-enabled: true
  # TODO(anyone) Enable Focal CI and fix failing tests
  # focal-ci:
  #   runs-on: ubuntu-latest
  #   name: Ubuntu Focal CI
  #   steps:
  #     - name: Checkout
  #       uses: actions/checkout@v2
  #     - name: Compile and test
  #       id: ci
  #       uses: ignition-tooling/action-ignition-ci@focal
=======
          codecov-token: ${{ secrets.CODECOV_TOKEN }}
  focal-ci:
    runs-on: ubuntu-latest
    name: Ubuntu Focal CI
    steps:
      - name: Checkout
        uses: actions/checkout@v2
      - name: Compile and test
        id: ci
        uses: ignition-tooling/action-ignition-ci@focal
>>>>>>> 48acd0e4
<|MERGE_RESOLUTION|>--- conflicted
+++ resolved
@@ -13,20 +13,7 @@
         id: ci
         uses: ignition-tooling/action-ignition-ci@bionic
         with:
-<<<<<<< HEAD
           codecov-enabled: true
-  # TODO(anyone) Enable Focal CI and fix failing tests
-  # focal-ci:
-  #   runs-on: ubuntu-latest
-  #   name: Ubuntu Focal CI
-  #   steps:
-  #     - name: Checkout
-  #       uses: actions/checkout@v2
-  #     - name: Compile and test
-  #       id: ci
-  #       uses: ignition-tooling/action-ignition-ci@focal
-=======
-          codecov-token: ${{ secrets.CODECOV_TOKEN }}
   focal-ci:
     runs-on: ubuntu-latest
     name: Ubuntu Focal CI
@@ -35,5 +22,4 @@
         uses: actions/checkout@v2
       - name: Compile and test
         id: ci
-        uses: ignition-tooling/action-ignition-ci@focal
->>>>>>> 48acd0e4
+        uses: ignition-tooling/action-ignition-ci@focal